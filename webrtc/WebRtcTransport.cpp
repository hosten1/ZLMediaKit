﻿/*
 * Copyright (c) 2016-present The ZLMediaKit project authors. All Rights Reserved.
 *
 * This file is part of ZLMediaKit(https://github.com/ZLMediaKit/ZLMediaKit).
 *
 * Use of this source code is governed by MIT-like license that can be found in the
 * LICENSE file in the root of the source tree. All contributing project authors
 * may be found in the AUTHORS file in the root of the source tree.
 */

#include <iostream>
#include <srtp2/srtp.h>
#include "Util/base64.h"
#include "Network/sockutil.h"
#include "Common/config.h"
#include "Nack.h"
#include "RtpExt.h"
#include "Rtcp/Rtcp.h"
#include "Rtcp/RtcpFCI.h"
#include "Rtcp/RtcpContext.h"
#include "Rtsp/Rtsp.h"
#include "Rtsp/RtpReceiver.h"
#include "WebRtcTransport.h"
#include "RtcMediaSource.h"
#include "WebRtcEchoTest.h"
#include "WebRtcPlayer.h"
#include "WebRtcPusher.h"
#include "Rtsp/RtspMediaSourceImp.h"

#define RTP_SSRC_OFFSET 1
#define RTX_SSRC_OFFSET 2
#define RTP_CNAME "zlmediakit-rtp"
#define RTP_LABEL "zlmediakit-label"
#define RTP_MSLABEL "zlmediakit-mslabel"

using namespace std;

namespace mediakit {

// RTC配置项目
namespace Rtc {
#define RTC_FIELD "rtc."
// rtp和rtcp接受超时时间
const string kTimeOutSec = RTC_FIELD "timeoutSec";
// 服务器外网ip
const string kExternIP = RTC_FIELD "externIP";
// 设置remb比特率，非0时关闭twcc并开启remb。该设置在rtc推流时有效，可以控制推流画质
const string kRembBitRate = RTC_FIELD "rembBitRate";
// 是否转码G711音频，做到: 出rtc将g711转成aac，入rtc将g711转成opus
const string kTranscodeG711 = RTC_FIELD "transcodeG711";

// webrtc单端口udp服务器
const string kPort = RTC_FIELD "port";
const string kTcpPort = RTC_FIELD "tcpPort";

// 比特率设置
const string kStartBitrate = RTC_FIELD "start_bitrate";
const string kMaxBitrate = RTC_FIELD "max_bitrate";
const string kMinBitrate = RTC_FIELD "min_bitrate";

// 数据通道设置
const string kDataChannelEcho = RTC_FIELD "datachannel_echo";

static onceToken token([]() {
    mINI::Instance()[kTimeOutSec] = 15;
    mINI::Instance()[kExternIP] = "";
    mINI::Instance()[kRembBitRate] = 0;
<<<<<<< HEAD
    mINI::Instance()[kPort] = 0;
    mINI::Instance()[kTcpPort] = 0;
    mINI::Instance()[kTranscodeG711] = 0;
=======
    mINI::Instance()[kPort] = 8000;
    mINI::Instance()[kTcpPort] = 8000;

    mINI::Instance()[kStartBitrate] = 0;
    mINI::Instance()[kMaxBitrate] = 0;
    mINI::Instance()[kMinBitrate] = 0;

    mINI::Instance()[kDataChannelEcho] = true;
>>>>>>> 3e7e1a31
});

} // namespace RTC

static atomic<uint64_t> s_key { 0 };

static void translateIPFromEnv(std::vector<std::string> &v) {
    for (auto iter = v.begin(); iter != v.end();) {
        if (start_with(*iter, "$")) {
            auto ip = toolkit::getEnv(*iter);
            if (ip.empty()) {
                iter = v.erase(iter);
            } else {
                *iter++ = ip;
            }
        } else {
            ++iter;
        }
    }
}

static std::string getServerPrefix() {
    //stun_user_name格式: base64(ip+udp_port+tcp_port) + _ + number
    //其中ip为二进制char[4], udp_port/tcp_port为大端 uint16.
    //number为自增长数，确保短时间内唯一
    GET_CONFIG(uint16_t, udp_port, Rtc::kPort);
    GET_CONFIG(uint16_t, tcp_port, Rtc::kTcpPort);
    char buf[8];
    auto host = SockUtil::get_local_ip();
    auto addr = SockUtil::make_sockaddr(host.data(), udp_port);
    //拷贝ipv4地址
    memcpy(buf, &(reinterpret_cast<sockaddr_in *>(&addr)->sin_addr), 4);
    //拷贝udp端口
    memcpy(buf + 4, &(reinterpret_cast<sockaddr_in *>(&addr)->sin_port), 2);
    //tcp端口转大端模式
    addr = SockUtil::make_sockaddr(host.data(), tcp_port);
    //拷贝tcp端口
    memcpy(buf + 6, &(reinterpret_cast<sockaddr_in *>(&addr)->sin_port), 2);
    auto ret = encodeBase64(string(buf, 8)) + '_';
    InfoL << "MediaServer(" << host << ":" << udp_port << ":" << tcp_port << ") prefix: " << ret;
    return ret;
}

const char* sockTypeStr(Session* session) {
    if (session) {
        switch (session->getSock()->sockType()) {
            case SockNum::Sock_TCP: return "tcp";
            case SockNum::Sock_UDP: return "udp";
            default: break;
        }
    }
    return "unknown";
}

WebRtcTransport::WebRtcTransport(const EventPoller::Ptr &poller) {
    _poller = poller;
    static auto prefix = getServerPrefix();
    _identifier = prefix + to_string(++s_key);
    _packet_pool.setSize(64);
}

void WebRtcTransport::onCreate() {
    _dtls_transport = std::make_shared<RTC::DtlsTransport>(_poller, this);
    _ice_server = std::make_shared<RTC::IceServer>(this, _identifier, makeRandStr(24));
}

void WebRtcTransport::onDestory() {
#ifdef ENABLE_SCTP
    _sctp = nullptr;
#endif
    _dtls_transport = nullptr;
    _ice_server = nullptr;
}

const EventPoller::Ptr &WebRtcTransport::getPoller() const {
    return _poller;
}

const string &WebRtcTransport::getIdentifier() const {
    return _identifier;
}

const std::string& WebRtcTransport::deleteRandStr() const {
    if (_delete_rand_str.empty()) {
        _delete_rand_str = makeRandStr(32);
    }
    return _delete_rand_str;
}

//////////////////////////////////////////////////////////////////////////////////////////////////////////////////////

void WebRtcTransport::OnIceServerSendStunPacket(
    const RTC::IceServer *iceServer, const RTC::StunPacket *packet, RTC::TransportTuple *tuple) {
    sendSockData((char *)packet->GetData(), packet->GetSize(), tuple);
}

void WebRtcTransportImp::OnIceServerSelectedTuple(const RTC::IceServer *iceServer, RTC::TransportTuple *tuple) {
    InfoL << getIdentifier() << " select tuple " << sockTypeStr(tuple) << " " << tuple->get_peer_ip() << ":" << tuple->get_peer_port();
    tuple->setSendFlushFlag(false);
    unrefSelf();
}

void WebRtcTransport::OnIceServerConnected(const RTC::IceServer *iceServer) {
    InfoL << getIdentifier();
}

void WebRtcTransport::OnIceServerCompleted(const RTC::IceServer *iceServer) {
    InfoL << getIdentifier();
    if (_answer_sdp->media[0].role == DtlsRole::passive) {
        _dtls_transport->Run(RTC::DtlsTransport::Role::SERVER);
    } else {
        _dtls_transport->Run(RTC::DtlsTransport::Role::CLIENT);
    }
}

void WebRtcTransport::OnIceServerDisconnected(const RTC::IceServer *iceServer) {
    InfoL << getIdentifier();
}

//////////////////////////////////////////////////////////////////////////////////////////////////////////////////////

void WebRtcTransport::OnDtlsTransportConnected(
    const RTC::DtlsTransport *dtlsTransport, RTC::SrtpSession::CryptoSuite srtpCryptoSuite, uint8_t *srtpLocalKey,
    size_t srtpLocalKeyLen, uint8_t *srtpRemoteKey, size_t srtpRemoteKeyLen, std::string &remoteCert) {
    InfoL << getIdentifier();
    _srtp_session_send = std::make_shared<RTC::SrtpSession>(
        RTC::SrtpSession::Type::OUTBOUND, srtpCryptoSuite, srtpLocalKey, srtpLocalKeyLen);
    _srtp_session_recv = std::make_shared<RTC::SrtpSession>(
        RTC::SrtpSession::Type::INBOUND, srtpCryptoSuite, srtpRemoteKey, srtpRemoteKeyLen);
#ifdef ENABLE_SCTP
    _sctp = std::make_shared<RTC::SctpAssociationImp>(getPoller(), this, 128, 128, 262144, true);
    _sctp->TransportConnected();
#endif
    onStartWebRTC();
}

#pragma pack(push, 1)
struct DtlsHeader {
    uint8_t content_type;
    uint16_t dtls_version;
    uint16_t epoch;
    uint8_t seq[6];
    uint16_t length;
    uint8_t payload[1];
};
#pragma pack(pop)

void WebRtcTransport::OnDtlsTransportSendData(
    const RTC::DtlsTransport *dtlsTransport, const uint8_t *data, size_t len) {
    size_t offset = 0;
    while(offset < len) {
        auto *header = reinterpret_cast<const DtlsHeader *>(data + offset);
        auto length = ntohs(header->length) + offsetof(DtlsHeader, payload);
        sendSockData((char *)data + offset, length, nullptr);
        offset += length;
    }
}

void WebRtcTransport::OnDtlsTransportConnecting(const RTC::DtlsTransport *dtlsTransport) {
    InfoL << getIdentifier();
}

void WebRtcTransport::OnDtlsTransportFailed(const RTC::DtlsTransport *dtlsTransport) {
    InfoL << getIdentifier();
    onShutdown(SockException(Err_shutdown, "dtls transport failed"));
}

void WebRtcTransport::OnDtlsTransportClosed(const RTC::DtlsTransport *dtlsTransport) {
    InfoL << getIdentifier();
    onShutdown(SockException(Err_shutdown, "dtls close notify received"));
}

void WebRtcTransport::OnDtlsTransportApplicationDataReceived(
    const RTC::DtlsTransport *dtlsTransport, const uint8_t *data, size_t len) {
#ifdef ENABLE_SCTP
    _sctp->ProcessSctpData(data, len);
#else
    InfoL << hexdump(data, len);
#endif
}

//////////////////////////////////////////////////////////////////////////////////////////////////////////////////////
#ifdef ENABLE_SCTP
void WebRtcTransport::OnSctpAssociationConnecting(RTC::SctpAssociation *sctpAssociation) {
    TraceL << getIdentifier();
    try {
        NOTICE_EMIT(BroadcastRtcSctpConnectArgs, Broadcast::kBroadcastRtcSctpConnecting, *this);
    } catch (std::exception &ex) {
        WarnL << "Exception occurred: " << ex.what();
    }
}

void WebRtcTransport::OnSctpAssociationConnected(RTC::SctpAssociation *sctpAssociation) {
    InfoL << getIdentifier();
    try {
        NOTICE_EMIT(BroadcastRtcSctpConnectArgs, Broadcast::kBroadcastRtcSctpConnected, *this);
    } catch (std::exception &ex) {
        WarnL << "Exception occurred: " << ex.what();
    }
}

void WebRtcTransport::OnSctpAssociationFailed(RTC::SctpAssociation *sctpAssociation) {
    WarnL << getIdentifier();
    try {
        NOTICE_EMIT(BroadcastRtcSctpConnectArgs, Broadcast::kBroadcastRtcSctpFailed, *this);
    } catch (std::exception &ex) {
        WarnL << "Exception occurred: " << ex.what();
    }
}

void WebRtcTransport::OnSctpAssociationClosed(RTC::SctpAssociation *sctpAssociation) {
    InfoL << getIdentifier();
    try {
        NOTICE_EMIT(BroadcastRtcSctpConnectArgs, Broadcast::kBroadcastRtcSctpClosed, *this);
    } catch (std::exception &ex) {
        WarnL << "Exception occurred: " << ex.what();
    }
}

void WebRtcTransport::OnSctpAssociationSendData(
    RTC::SctpAssociation *sctpAssociation, const uint8_t *data, size_t len) {
    try {
        NOTICE_EMIT(BroadcastRtcSctpSendArgs, Broadcast::kBroadcastRtcSctpSend, *this, data, len);
    } catch (std::exception &ex) {
        WarnL << "Exception occurred: " << ex.what();
    }
    _dtls_transport->SendApplicationData(data, len);
}

void WebRtcTransport::OnSctpAssociationMessageReceived(
    RTC::SctpAssociation *sctpAssociation, uint16_t streamId, uint32_t ppid, const uint8_t *msg, size_t len) {
    InfoL << getIdentifier() << " " << streamId << " " << ppid << " " << len << " " << string((char *)msg, len);
    RTC::SctpStreamParameters params;
    params.streamId = streamId;

    GET_CONFIG(bool, datachannel_echo, Rtc::kDataChannelEcho);
    if (datachannel_echo) {
        // 回显数据
        _sctp->SendSctpMessage(params, ppid, msg, len);
    }

    try {
        NOTICE_EMIT(BroadcastRtcSctpReceivedArgs, Broadcast::kBroadcastRtcSctpReceived, *this, streamId, ppid, msg, len);
    } catch (std::exception &ex) {
        WarnL << "Exception occurred: " << ex.what();
    }
}
#endif

void WebRtcTransport::sendDatachannel(uint16_t streamId, uint32_t ppid, const char *msg, size_t len) {
#ifdef ENABLE_SCTP
    if (_sctp) {
        RTC::SctpStreamParameters params;
        params.streamId = streamId;
        _sctp->SendSctpMessage(params, ppid, (uint8_t *)msg, len);
    }
#else
    WarnL << "WebRTC datachannel disabled!";
#endif
}

//////////////////////////////////////////////////////////////////////////////////////////////////////////////////////

void WebRtcTransport::sendSockData(const char *buf, size_t len, RTC::TransportTuple *tuple) {
    auto pkt = _packet_pool.obtain2();
    pkt->assign(buf, len);
    onSendSockData(std::move(pkt), true, tuple ? tuple : _ice_server->GetSelectedTuple());
}

Session::Ptr WebRtcTransport::getSession() const {
    auto tuple = _ice_server ? _ice_server->GetSelectedTuple(true) : nullptr;
    return tuple ? static_pointer_cast<Session>(tuple->shared_from_this()) : nullptr;
}

void WebRtcTransport::sendRtcpRemb(uint32_t ssrc, size_t bit_rate) {
    auto remb = FCI_REMB::create({ ssrc }, (uint32_t)bit_rate);
    auto fb = RtcpFB::create(PSFBType::RTCP_PSFB_REMB, remb.data(), remb.size());
    fb->ssrc = htonl(0);
    fb->ssrc_media = htonl(ssrc);
    sendRtcpPacket((char *)fb.get(), fb->getSize(), true);
}

void WebRtcTransport::sendRtcpPli(uint32_t ssrc) {
    auto pli = RtcpFB::create(PSFBType::RTCP_PSFB_PLI);
    pli->ssrc = htonl(0);
    pli->ssrc_media = htonl(ssrc);
    sendRtcpPacket((char *)pli.get(), pli->getSize(), true);
}

string getFingerprint(const string &algorithm_str, const std::shared_ptr<RTC::DtlsTransport> &transport) {
    auto algorithm = RTC::DtlsTransport::GetFingerprintAlgorithm(algorithm_str);
    for (auto &finger_prints : transport->GetLocalFingerprints()) {
        if (finger_prints.algorithm == algorithm) {
            return finger_prints.value;
        }
    }
    throw std::invalid_argument(StrPrinter << "不支持的加密算法:" << algorithm_str);
}

void WebRtcTransport::setRemoteDtlsFingerprint(const RtcSession &remote) {
    // 设置远端dtls签名
    RTC::DtlsTransport::Fingerprint remote_fingerprint;
    remote_fingerprint.algorithm
        = RTC::DtlsTransport::GetFingerprintAlgorithm(_offer_sdp->media[0].fingerprint.algorithm);
    remote_fingerprint.value = _offer_sdp->media[0].fingerprint.hash;
    _dtls_transport->SetRemoteFingerprint(remote_fingerprint);
}

void WebRtcTransport::onRtcConfigure(RtcConfigure &configure) const {
    SdpAttrFingerprint fingerprint;
    fingerprint.algorithm = _offer_sdp->media[0].fingerprint.algorithm;
    fingerprint.hash = getFingerprint(fingerprint.algorithm, _dtls_transport);
    configure.setDefaultSetting(
            _ice_server->GetUsernameFragment(), _ice_server->GetPassword(), RtpDirection::sendrecv, fingerprint);

    // 开启remb后关闭twcc，因为开启twcc后remb无效
    GET_CONFIG(size_t, remb_bit_rate, Rtc::kRembBitRate);
    configure.enableTWCC(!remb_bit_rate);
}

static void setSdpBitrate(RtcSession &sdp) {
    GET_CONFIG(size_t, max_bitrate, Rtc::kMaxBitrate);
    GET_CONFIG(size_t, min_bitrate, Rtc::kMinBitrate);
    GET_CONFIG(size_t, start_bitrate, Rtc::kStartBitrate);

    auto m = (RtcMedia *)(sdp.getMedia(TrackType::TrackVideo));
    if (m) {
        auto &plan = m->plan[0];
        if (max_bitrate) plan.fmtp["x-google-max-bitrate"] = std::to_string(max_bitrate);
        if (min_bitrate) plan.fmtp["x-google-min-bitrate"] = std::to_string(min_bitrate);
        if (start_bitrate) plan.fmtp["x-google-start-bitrate"] = std::to_string(start_bitrate);
    }
}

std::string WebRtcTransport::getAnswerSdp(const string &offer) {
    try {
        //// 解析offer sdp ////
        _offer_sdp = std::make_shared<RtcSession>();
        _offer_sdp->loadFrom(offer);
        onCheckSdp(SdpType::offer, *_offer_sdp);
        _offer_sdp->checkValid();
        setRemoteDtlsFingerprint(*_offer_sdp);

        //// sdp 配置 ////
        RtcConfigure configure;
        onRtcConfigure(configure);

        //// 生成answer sdp ////
        _answer_sdp = configure.createAnswer(*_offer_sdp);
        onCheckSdp(SdpType::answer, *_answer_sdp);
        setSdpBitrate(*_answer_sdp);
        _answer_sdp->checkValid();
        return _answer_sdp->toString();
    } catch (exception &ex) {
        onShutdown(SockException(Err_shutdown, ex.what()));
        throw;
    }
}

static bool isDtls(char *buf) {
    return ((*buf > 19) && (*buf < 64));
}

void WebRtcTransport::inputSockData(char *buf, int len, RTC::TransportTuple *tuple) {
    if (RTC::StunPacket::IsStun((const uint8_t *)buf, len)) {
        std::unique_ptr<RTC::StunPacket> packet(RTC::StunPacket::Parse((const uint8_t *)buf, len));
        if (!packet) {
            WarnL << "parse stun error";
            return;
        }
        _ice_server->ProcessStunPacket(packet.get(), tuple);
        return;
    }
    if (isDtls(buf)) {
        _dtls_transport->ProcessDtlsData((uint8_t *)buf, len);
        return;
    }
    if (isRtp(buf, len)) {
        if (!_srtp_session_recv) {
            WarnL << "received rtp packet when dtls not completed from:" << tuple->get_peer_ip();
            return;
        }
        if (_srtp_session_recv->DecryptSrtp((uint8_t *)buf, &len)) {
            onRtp(buf, len, _ticker.createdTime());
        }
        return;
    }
    if (isRtcp(buf, len)) {
        if (!_srtp_session_recv) {
            WarnL << "received rtcp packet when dtls not completed from:" << tuple->get_peer_ip();
            return;
        }
        if (_srtp_session_recv->DecryptSrtcp((uint8_t *)buf, &len)) {
            onRtcp(buf, len);
        }
        return;
    }
}

void WebRtcTransport::sendRtpPacket(const char *buf, int len, bool flush, void *ctx) {
    if (_srtp_session_send) {
        auto pkt = _packet_pool.obtain2();
        // 预留rtx加入的两个字节
        pkt->setCapacity((size_t)len + SRTP_MAX_TRAILER_LEN + 2);
        memcpy(pkt->data(), buf, len);
        onBeforeEncryptRtp(pkt->data(), len, ctx);
        if (_srtp_session_send->EncryptRtp(reinterpret_cast<uint8_t *>(pkt->data()), &len)) {
            pkt->setSize(len);
            onSendSockData(std::move(pkt), flush);
        }
    }
}

void WebRtcTransport::sendRtcpPacket(const char *buf, int len, bool flush, void *ctx) {
    if (_srtp_session_send) {
        auto pkt = _packet_pool.obtain2();
        // 预留rtx加入的两个字节
        pkt->setCapacity((size_t)len + SRTP_MAX_TRAILER_LEN + 2);
        memcpy(pkt->data(), buf, len);
        onBeforeEncryptRtcp(pkt->data(), len, ctx);
        if (_srtp_session_send->EncryptRtcp(reinterpret_cast<uint8_t *>(pkt->data()), &len)) {
            pkt->setSize(len);
            onSendSockData(std::move(pkt), flush);
        }
    }
}

///////////////////////////////////////////////////////////////////////////////////

void WebRtcTransportImp::onCreate() {
    WebRtcTransport::onCreate();
    registerSelf();

    weak_ptr<WebRtcTransportImp> weak_self = static_pointer_cast<WebRtcTransportImp>(shared_from_this());
    GET_CONFIG(float, timeoutSec, Rtc::kTimeOutSec);
    _timer = std::make_shared<Timer>(
        timeoutSec / 2,
        [weak_self]() {
            auto strong_self = weak_self.lock();
            if (!strong_self) {
                return false;
            }
            if (strong_self->_alive_ticker.elapsedTime() > timeoutSec * 1000) {
                strong_self->onShutdown(SockException(Err_timeout, "接受rtp/rtcp/datachannel超时"));
            }
            return true;
        },
        getPoller());

    _twcc_ctx.setOnSendTwccCB([this](uint32_t ssrc, string fci) { onSendTwcc(ssrc, fci); });
}

void WebRtcTransportImp::OnDtlsTransportApplicationDataReceived(const RTC::DtlsTransport *dtlsTransport, const uint8_t *data, size_t len) {
    WebRtcTransport::OnDtlsTransportApplicationDataReceived(dtlsTransport, data, len);
#ifdef ENABLE_SCTP
    if (_answer_sdp->isOnlyDatachannel()) {
        _alive_ticker.resetTime();
    }
#endif
}

WebRtcTransportImp::WebRtcTransportImp(const EventPoller::Ptr &poller) : WebRtcTransport(poller) {
    InfoL << getIdentifier();
}

WebRtcTransportImp::~WebRtcTransportImp() {
    InfoL << getIdentifier();
}

void WebRtcTransportImp::onDestory() {
    WebRtcTransport::onDestory();
    unregisterSelf();
}

void WebRtcTransportImp::onSendSockData(Buffer::Ptr buf, bool flush, RTC::TransportTuple *tuple) {
    if (tuple == nullptr) {
        tuple = _ice_server->GetSelectedTuple();
        if (!tuple) {
            WarnL << "send data failed:" << buf->size();
            return;
        }
    }

    // 一次性发送一帧的rtp数据，提高网络io性能
    if (tuple->getSock()->sockType() == SockNum::Sock_TCP) {
        // 增加tcp两字节头
        auto len = buf->size();
        char tcp_len[2] = { 0 };
        tcp_len[0] = (len >> 8) & 0xff;
        tcp_len[1] = len & 0xff;
        tuple->SockSender::send(tcp_len, 2);
    }
    tuple->send(std::move(buf));

    if (flush) {
        tuple->flushAll();
    }
}

///////////////////////////////////////////////////////////////////

bool WebRtcTransportImp::canSendRtp() const {
    for (auto &m : _answer_sdp->media) {
        if (m.direction == RtpDirection::sendrecv || m.direction == RtpDirection::sendonly) {
            return true;
        }
    }
    return false;
}

bool WebRtcTransportImp::canRecvRtp() const {
    for (auto &m : _answer_sdp->media) {
        if (m.direction == RtpDirection::sendrecv || m.direction == RtpDirection::recvonly) {
            return true;
        }
    }
    return false;
}

void WebRtcTransportImp::onStartWebRTC() {
    // 获取ssrc和pt相关信息,届时收到rtp和rtcp时分别可以根据pt和ssrc找到相关的信息
    for (auto &m_answer : _answer_sdp->media) {
        if (m_answer.type == TrackApplication) {
            continue;
        }
        auto m_offer = _offer_sdp->getMedia(m_answer.type);
        auto track = std::make_shared<MediaTrack>();

        track->media = &m_answer;
        track->answer_ssrc_rtp = m_answer.getRtpSSRC();
        track->answer_ssrc_rtx = m_answer.getRtxSSRC();
        track->offer_ssrc_rtp = m_offer->getRtpSSRC();
        track->offer_ssrc_rtx = m_offer->getRtxSSRC();
        track->plan_rtp = &m_answer.plan[0];
        track->plan_rtx = m_answer.getRelatedRtxPlan(track->plan_rtp->pt);
        track->rtcp_context_send = std::make_shared<RtcpContextForSend>();

        // rtp track type --> MediaTrack
        if (m_answer.direction == RtpDirection::sendonly || m_answer.direction == RtpDirection::sendrecv) {
            // 该类型的track 才支持发送
            _type_to_track[m_answer.type] = track;
        }
        // send ssrc --> MediaTrack
        _ssrc_to_track[track->answer_ssrc_rtp] = track;
        _ssrc_to_track[track->answer_ssrc_rtx] = track;

        // recv ssrc --> MediaTrack
        _ssrc_to_track[track->offer_ssrc_rtp] = track;
        _ssrc_to_track[track->offer_ssrc_rtx] = track;

        // rtp pt --> MediaTrack
        _pt_to_track.emplace(
            track->plan_rtp->pt, std::unique_ptr<WrappedMediaTrack>(new WrappedRtpTrack(track, _twcc_ctx, *this)));
        if (track->plan_rtx) {
            // rtx pt --> MediaTrack
            _pt_to_track.emplace(track->plan_rtx->pt, std::unique_ptr<WrappedMediaTrack>(new WrappedRtxTrack(track)));
        }
        // 记录rtp ext类型与id的关系，方便接收或发送rtp时修改rtp ext id
        track->rtp_ext_ctx = std::make_shared<RtpExtContext>(m_answer);
        weak_ptr<MediaTrack> weak_track = track;
        track->rtp_ext_ctx->setOnGetRtp([this, weak_track](uint8_t pt, uint32_t ssrc, const string &rid) {
            // ssrc --> MediaTrack
            auto track = weak_track.lock();
            assert(track);
            _ssrc_to_track[ssrc] = std::move(track);
            InfoL << "get rtp, pt:" << (int)pt << ", ssrc:" << ssrc << ", rid:" << rid;
        });

        size_t index = 0;
        for (auto &ssrc : m_offer->rtp_ssrc_sim) {
            // 记录ssrc对应的MediaTrack
            _ssrc_to_track[ssrc.ssrc] = track;
            if (m_offer->rtp_rids.size() > index) {
                // 支持firefox的simulcast, 提前映射好ssrc和rid的关系
                track->rtp_ext_ctx->setRid(ssrc.ssrc, m_offer->rtp_rids[index]);
            } else {
                // SDP munging没有rid, 它通过group-ssrc:SIM给出ssrc列表;
                // 系统又要有rid，这里手工生成rid，并为其绑定ssrc
                std::string rid = "r" + std::to_string(index);
                track->rtp_ext_ctx->setRid(ssrc.ssrc, rid);
                if (ssrc.rtx_ssrc) {
                    track->rtp_ext_ctx->setRid(ssrc.rtx_ssrc, rid);
                }
            }
            ++index;
        }
    }
}

void WebRtcTransportImp::onCheckAnswer(RtcSession &sdp) {
    // 修改answer sdp的ip、端口信息
    GET_CONFIG_FUNC(std::vector<std::string>, extern_ips, Rtc::kExternIP, [](string str) {
        std::vector<std::string> ret;
        if (str.length()) {
            ret = split(str, ",");
        }
        translateIPFromEnv(ret);
        return ret;
    });
    for (auto &m : sdp.media) {
        m.addr.reset();
        m.addr.address = extern_ips.empty() ? _local_ip.empty() ? SockUtil::get_local_ip() : _local_ip : extern_ips[0];
        m.rtcp_addr.reset();
        m.rtcp_addr.address = m.addr.address;

        GET_CONFIG(uint16_t, udp_port, Rtc::kPort);
        GET_CONFIG(uint16_t, tcp_port, Rtc::kTcpPort);
        m.port = m.port ? (udp_port ? udp_port : tcp_port) : 0;
        if (m.type != TrackApplication) {
            m.rtcp_addr.port = m.port;
        }
        sdp.origin.address = m.addr.address;
    }

    if (!canSendRtp()) {
        // 设置我们发送的rtp的ssrc
        return;
    }

    for (auto &m : sdp.media) {
        if (m.type == TrackApplication) {
            continue;
        }
        if (!m.rtp_rtx_ssrc.empty()) {
            // 已经生成了ssrc
            continue;
        }
        // 添加answer sdp的ssrc信息
        m.rtp_rtx_ssrc.emplace_back();
        auto &ssrc = m.rtp_rtx_ssrc.back();
        // 发送的ssrc我们随便定义，因为在发送rtp时会修改为此值
        ssrc.ssrc = m.type + RTP_SSRC_OFFSET;
        ssrc.cname = RTP_CNAME;
        ssrc.label = std::string(RTP_LABEL) + '-' + m.mid;
        ssrc.mslabel = RTP_MSLABEL;
        ssrc.msid = ssrc.mslabel + ' ' + ssrc.label;

        if (m.getRelatedRtxPlan(m.plan[0].pt)) {
            // rtx ssrc
            ssrc.rtx_ssrc = ssrc.ssrc + RTX_SSRC_OFFSET;
        }
    }
}

void WebRtcTransportImp::onCheckSdp(SdpType type, RtcSession &sdp) {
    switch (type) {
    case SdpType::answer:
        onCheckAnswer(sdp);
        break;
    case SdpType::offer:
        break;
    default: /*不可达*/
        assert(0);
        break;
    }
}

SdpAttrCandidate::Ptr
makeIceCandidate(std::string ip, uint16_t port, uint32_t priority = 100, std::string proto = "udp") {
    auto candidate = std::make_shared<SdpAttrCandidate>();
    // rtp端口
    candidate->component = 1;
    candidate->transport = proto;
    candidate->foundation = proto + "candidate";
    // 优先级，单candidate时随便
    candidate->priority = priority;
    candidate->address = std::move(ip);
    candidate->port = port;
    candidate->type = "host";
    if (proto == "tcp") {
        candidate->type += " tcptype passive";
    }
    return candidate;
}

void WebRtcTransportImp::onRtcConfigure(RtcConfigure &configure) const {
    WebRtcTransport::onRtcConfigure(configure);
    if (!_cands.empty()) {
        for (auto &cand : _cands) {
            configure.addCandidate(cand);
        }
        return;
    }

    GET_CONFIG(uint16_t, local_udp_port, Rtc::kPort);
    GET_CONFIG(uint16_t, local_tcp_port, Rtc::kTcpPort);
    // 添加接收端口candidate信息
    GET_CONFIG_FUNC(std::vector<std::string>, extern_ips, Rtc::kExternIP, [](string str) {
        std::vector<std::string> ret;
        if (str.length()) {
            ret = split(str, ",");
        }
        translateIPFromEnv(ret);
        return ret;
    });
    if (extern_ips.empty()) {
        std::string local_ip = _local_ip.empty() ? SockUtil::get_local_ip() : _local_ip;
        if (local_udp_port) { configure.addCandidate(*makeIceCandidate(local_ip, local_udp_port, 120, "udp")); }
        if (local_tcp_port) { configure.addCandidate(*makeIceCandidate(local_ip, local_tcp_port, _preferred_tcp ? 125 : 115, "tcp")); }
    } else {
        const uint32_t delta = 10;
        uint32_t priority = 100 + delta * extern_ips.size();
        for (auto ip : extern_ips) {
            if (local_udp_port) { configure.addCandidate(*makeIceCandidate(ip, local_udp_port, priority, "udp")); }
            if (local_tcp_port) { configure.addCandidate(*makeIceCandidate(ip, local_tcp_port, priority - (_preferred_tcp ? -5 : 5), "tcp")); }
            priority -= delta;
        }
    }
}

void WebRtcTransportImp::setPreferredTcp(bool flag) {
    _preferred_tcp = flag;
}

void WebRtcTransportImp::setLocalIp(std::string local_ip) {
    _local_ip = std::move(local_ip);
}

void WebRtcTransportImp::setIceCandidate(vector<SdpAttrCandidate> cands) {
    _cands = std::move(cands);
}

///////////////////////////////////////////////////////////////////

class RtpChannel : public RtpTrackImp, public std::enable_shared_from_this<RtpChannel> {
public:
    RtpChannel(EventPoller::Ptr poller, RtpTrackImp::OnSorted cb, function<void(const FCI_NACK &nack)> on_nack) {
        _poller = std::move(poller);
        _on_nack = std::move(on_nack);
        setOnSorted(std::move(cb));
        //设置jitter buffer参数
        GET_CONFIG(uint32_t, nack_maxms, Rtc::kNackMaxMS);
        GET_CONFIG(uint32_t, nack_max_rtp, Rtc::kNackMaxSize);
        RtpTrackImp::setParams(nack_max_rtp, nack_maxms, nack_max_rtp / 2);
        _nack_ctx.setOnNack([this](const FCI_NACK &nack) { onNack(nack); });
    }

    RtpPacket::Ptr inputRtp(TrackType type, int sample_rate, uint8_t *ptr, size_t len, bool is_rtx) {
        auto rtp = RtpTrack::inputRtp(type, sample_rate, ptr, len);
        if (!rtp) {
            return rtp;
        }
        auto seq = rtp->getSeq();
        _nack_ctx.received(seq, is_rtx);
        if (!is_rtx) {
            // 统计rtp接受情况，便于生成nack rtcp包
            _rtcp_context.onRtp(seq, rtp->getStamp(), rtp->ntp_stamp, sample_rate, len);
        }
        return rtp;
    }

    Buffer::Ptr createRtcpRR(RtcpHeader *sr, uint32_t ssrc) {
        _rtcp_context.onRtcp(sr);
        return _rtcp_context.createRtcpRR(ssrc, getSSRC());
    }

    float getLossRate() {
        auto expected = _rtcp_context.getExpectedPacketsInterval();
        if (!expected) {
            return -1;
        }
        return _rtcp_context.getLostInterval() * 100 / expected;
    }

private:
    void starNackTimer() {
        if (_delay_task) {
            return;
        }
        weak_ptr<RtpChannel> weak_self = shared_from_this();
        _delay_task = _poller->doDelayTask(10, [weak_self]() -> uint64_t {
            auto strong_self = weak_self.lock();
            if (!strong_self) {
                return 0;
            }
            auto ret = strong_self->_nack_ctx.reSendNack();
            if (!ret) {
                strong_self->_delay_task = nullptr;
            }
            return ret;
        });
    }

    void onNack(const FCI_NACK &nack) {
        _on_nack(nack);
        starNackTimer();
    }

private:
    NackContext _nack_ctx;
    RtcpContextForRecv _rtcp_context;
    EventPoller::Ptr _poller;
    EventPoller::DelayTask::Ptr _delay_task;
    function<void(const FCI_NACK &nack)> _on_nack;
};

std::shared_ptr<RtpChannel> MediaTrack::getRtpChannel(uint32_t ssrc) const {
    auto it_chn = rtp_channel.find(rtp_ext_ctx->getRid(ssrc));
    if (it_chn == rtp_channel.end()) {
        return nullptr;
    }
    return it_chn->second;
}

float WebRtcTransportImp::getLossRate(TrackType type) {
    for (auto &pr : _ssrc_to_track) {
        auto ssrc = pr.first;
        auto &track = pr.second;
        auto rtp_chn = track->getRtpChannel(ssrc);
        if (rtp_chn) {
            if (track->media && type == track->media->type) {
                return rtp_chn->getLossRate();
            }
        }
    }
    return -1;
}

void WebRtcTransportImp::onRtcp(const char *buf, size_t len) {
    _bytes_usage += len;
    auto rtcps = RtcpHeader::loadFromBytes((char *)buf, len);
    for (auto rtcp : rtcps) {
        switch ((RtcpType)rtcp->pt) {
        case RtcpType::RTCP_SR: {
            _alive_ticker.resetTime();
            // 对方汇报rtp发送情况
            RtcpSR *sr = (RtcpSR *)rtcp;
            auto it = _ssrc_to_track.find(sr->ssrc);
            if (it != _ssrc_to_track.end()) {
                auto &track = it->second;
                auto rtp_chn = track->getRtpChannel(sr->ssrc);
                if (!rtp_chn) {
                    WarnL << "未识别的sr rtcp包:" << rtcp->dumpString();
                } else {
                    // 设置rtp时间戳与ntp时间戳的对应关系
                    rtp_chn->setNtpStamp(sr->rtpts, sr->getNtpUnixStampMS());
                    auto rr = rtp_chn->createRtcpRR(sr, track->answer_ssrc_rtp);
                    sendRtcpPacket(rr->data(), rr->size(), true);
                }
            } else {
                WarnL << "未识别的sr rtcp包:" << rtcp->dumpString();
            }
            break;
        }
        case RtcpType::RTCP_RR: {
            _alive_ticker.resetTime();
            // 对方汇报rtp接收情况
            RtcpRR *rr = (RtcpRR *)rtcp;
            for (auto item : rr->getItemList()) {
                auto it = _ssrc_to_track.find(item->ssrc);
                if (it != _ssrc_to_track.end()) {
                    auto &track = it->second;
                    track->rtcp_context_send->onRtcp(rtcp);
                    auto sr = track->rtcp_context_send->createRtcpSR(track->answer_ssrc_rtp);
                    sendRtcpPacket(sr->data(), sr->size(), true);
                } else {
                    WarnL << "未识别的rr rtcp包:" << rtcp->dumpString();
                }
            }
            break;
        }
        case RtcpType::RTCP_BYE: {
            // 对方汇报停止发送rtp
            RtcpBye *bye = (RtcpBye *)rtcp;
            for (auto ssrc : bye->getSSRC()) {
                auto it = _ssrc_to_track.find(*ssrc);
                if (it == _ssrc_to_track.end()) {
                    WarnL << "未识别的bye rtcp包:" << rtcp->dumpString();
                    continue;
                }
                _ssrc_to_track.erase(it);
            }
            onRtcpBye();
            // bye 会在 sender audio track mute 时出现, 因此不能作为 shutdown 的依据
            break;
        }
        case RtcpType::RTCP_PSFB:
        case RtcpType::RTCP_RTPFB: {
            if ((RtcpType)rtcp->pt == RtcpType::RTCP_PSFB) {
                break;
            }
            // RTPFB
            switch ((RTPFBType)rtcp->report_count) {
            case RTPFBType::RTCP_RTPFB_NACK: {
                RtcpFB *fb = (RtcpFB *)rtcp;
                auto it = _ssrc_to_track.find(fb->ssrc_media);
                if (it == _ssrc_to_track.end()) {
                    WarnL << "未识别的 rtcp包:" << rtcp->dumpString();
                    return;
                }
                auto &track = it->second;
                auto &fci = fb->getFci<FCI_NACK>();
                track->nack_list.forEach(fci, [&](const RtpPacket::Ptr &rtp) {
                    // rtp重传
                    onSendRtp(rtp, true, true);
                });
                break;
            }
            default:
                break;
            }
            break;
        }
        case RtcpType::RTCP_XR: {
            RtcpXRRRTR *xr = (RtcpXRRRTR *)rtcp;
            if (xr->bt != 4) {
                break;
            }
            auto it = _ssrc_to_track.find(xr->ssrc);
            if (it == _ssrc_to_track.end()) {
                WarnL << "未识别的 rtcp包:" << rtcp->dumpString();
                return;
            }
            auto &track = it->second;
            track->rtcp_context_send->onRtcp(rtcp);
            auto xrdlrr = track->rtcp_context_send->createRtcpXRDLRR(track->answer_ssrc_rtp, track->answer_ssrc_rtp);
            sendRtcpPacket(xrdlrr->data(), xrdlrr->size(), true);

            break;
        }
        default:
            break;
        }
    }
}

///////////////////////////////////////////////////////////////////

void WebRtcTransportImp::createRtpChannel(const string &rid, uint32_t ssrc, MediaTrack &track) {
    // rid --> RtpReceiverImp
    auto &ref = track.rtp_channel[rid];
    weak_ptr<WebRtcTransportImp> weak_self = static_pointer_cast<WebRtcTransportImp>(shared_from_this());
    ref = std::make_shared<RtpChannel>(
        getPoller(), [&track, this, rid](RtpPacket::Ptr rtp) mutable { onSortedRtp(track, rid, std::move(rtp)); },
        [&track, weak_self, ssrc](const FCI_NACK &nack) mutable {
            // nack发送可能由定时器异步触发
            auto strong_self = weak_self.lock();
            if (strong_self) {
                strong_self->onSendNack(track, nack, ssrc);
            }
        });
    InfoL << "create rtp receiver of ssrc:" << ssrc << ", rid:" << rid << ", codec:" << track.plan_rtp->codec;
}

void WebRtcTransportImp::updateTicker() {
    _alive_ticker.resetTime();
}

void WebRtcTransportImp::onRtp(const char *buf, size_t len, uint64_t stamp_ms) {
    _bytes_usage += len;
    _alive_ticker.resetTime();

    RtpHeader *rtp = (RtpHeader *)buf;
    // 根据接收到的rtp的pt信息，找到该流的信息
    auto it = _pt_to_track.find(rtp->pt);
    if (it == _pt_to_track.end()) {
        WarnL << "unknown rtp pt:" << (int)rtp->pt;
        return;
    }
    it->second->inputRtp(buf, len, stamp_ms, rtp);
}

void WrappedRtpTrack::inputRtp(const char *buf, size_t len, uint64_t stamp_ms, RtpHeader *rtp) {
#if 0
    auto seq = ntohs(rtp->seq);
    if (track->media->type == TrackVideo && seq % 100 == 0) {
        //此处模拟接受丢包
        return;
    }
#endif

    auto ssrc = ntohl(rtp->ssrc);

    // 修改ext id至统一
    string rid;
    auto twcc_ext = track->rtp_ext_ctx->changeRtpExtId(rtp, true, &rid, RtpExtType::transport_cc);

    if (twcc_ext) {
        _twcc_ctx.onRtp(ssrc, twcc_ext.getTransportCCSeq(), stamp_ms);
    }

    auto &ref = track->rtp_channel[rid];
    if (!ref) {
        _transport.createRtpChannel(rid, ssrc, *track);
    }

    // 解析并排序rtp
    ref->inputRtp(track->media->type, track->plan_rtp->sample_rate, (uint8_t *)buf, len, false);
}

void WrappedRtxTrack::inputRtp(const char *buf, size_t len, uint64_t stamp_ms, RtpHeader *rtp) {
    // 修改ext id至统一
    string rid;
    track->rtp_ext_ctx->changeRtpExtId(rtp, true, &rid, RtpExtType::transport_cc);

    auto &ref = track->rtp_channel[rid];
    if (!ref) {
        // 再接收到对应的rtp前，丢弃rtx包
        WarnL << "unknown rtx rtp, rid:" << rid << ", ssrc:" << ntohl(rtp->ssrc) << ", codec:" << track->plan_rtp->codec
              << ", seq:" << ntohs(rtp->seq);
        return;
    }

    // 这里是rtx重传包
    //  https://datatracker.ietf.org/doc/html/rfc4588#section-4
    auto payload = rtp->getPayloadData();
    auto size = rtp->getPayloadSize(len);
    if (size < 2) {
        return;
    }

    // 前两个字节是原始的rtp的seq
    auto origin_seq = payload[0] << 8 | payload[1];
    // rtx 转换为 rtp
    rtp->pt = track->plan_rtp->pt;
    rtp->seq = htons(origin_seq);
    rtp->ssrc = htonl(ref->getSSRC());

    memmove((uint8_t *)buf + 2, buf, payload - (uint8_t *)buf);
    buf += 2;
    len -= 2;
    ref->inputRtp(track->media->type, track->plan_rtp->sample_rate, (uint8_t *)buf, len, true);
}

void WebRtcTransportImp::onSendNack(MediaTrack &track, const FCI_NACK &nack, uint32_t ssrc) {
    auto rtcp = RtcpFB::create(RTPFBType::RTCP_RTPFB_NACK, &nack, FCI_NACK::kSize);
    rtcp->ssrc = htonl(track.answer_ssrc_rtp);
    rtcp->ssrc_media = htonl(ssrc);
    sendRtcpPacket((char *)rtcp.get(), rtcp->getSize(), true);
}

void WebRtcTransportImp::onSendTwcc(uint32_t ssrc, const string &twcc_fci) {
    auto rtcp = RtcpFB::create(RTPFBType::RTCP_RTPFB_TWCC, twcc_fci.data(), twcc_fci.size());
    rtcp->ssrc = htonl(0);
    rtcp->ssrc_media = htonl(ssrc);
    sendRtcpPacket((char *)rtcp.get(), rtcp->getSize(), true);
}

///////////////////////////////////////////////////////////////////

void WebRtcTransportImp::onSortedRtp(MediaTrack &track, const string &rid, RtpPacket::Ptr rtp) {
    if (track.media->type == TrackVideo && _pli_ticker.elapsedTime() > 2000) {
        // 定期发送pli请求关键帧，方便非rtc等协议
        _pli_ticker.resetTime();
        sendRtcpPli(rtp->getSSRC());

        // 开启remb，则发送remb包调节比特率
        GET_CONFIG(size_t, remb_bit_rate, Rtc::kRembBitRate);
        if (remb_bit_rate && _answer_sdp->supportRtcpFb(SdpConst::kRembRtcpFb)) {
            sendRtcpRemb(rtp->getSSRC(), remb_bit_rate);
        }
    }

    onRecvRtp(track, rid, std::move(rtp));
}

///////////////////////////////////////////////////////////////////

void WebRtcTransportImp::onSendRtp(const RtpPacket::Ptr &rtp, bool flush, bool rtx) {
    auto &track = _type_to_track[rtp->type];
    if (!track) {
        // 忽略，对方不支持该编码类型
        return;
    }
    if (!rtx) {
        // 统计rtp发送情况，好做sr汇报
        track->rtcp_context_send->onRtp(
            rtp->getSeq(), rtp->getStamp(), rtp->ntp_stamp, rtp->sample_rate,
            rtp->size() - RtpPacket::kRtpTcpHeaderSize);
        track->nack_list.pushBack(rtp);
#if 0
        //此处模拟发送丢包
        if (rtp->type == TrackVideo && rtp->getSeq() % 100 == 0) {
            return;
        }
#endif
    } else {
        // 发送rtx重传包
        // TraceL << "send rtx rtp:" << rtp->getSeq();
    }
    pair<bool /*rtx*/, MediaTrack *> ctx { rtx, track.get() };
    sendRtpPacket(rtp->data() + RtpPacket::kRtpTcpHeaderSize, rtp->size() - RtpPacket::kRtpTcpHeaderSize, flush, &ctx);
    _bytes_usage += rtp->size() - RtpPacket::kRtpTcpHeaderSize;
}

void WebRtcTransportImp::onBeforeEncryptRtp(const char *buf, int &len, void *ctx) {
    auto pr = (pair<bool /*rtx*/, MediaTrack *> *)ctx;
    auto header = (RtpHeader *)buf;

    if (!pr->first || !pr->second->plan_rtx) {
        // 普通的rtp,或者不支持rtx, 修改目标pt和ssrc
        pr->second->rtp_ext_ctx->changeRtpExtId(header, false);
        header->pt = pr->second->plan_rtp->pt;
        header->ssrc = htonl(pr->second->answer_ssrc_rtp);
    } else {
        // 重传的rtp, rtx
        pr->second->rtp_ext_ctx->changeRtpExtId(header, false);
        header->pt = pr->second->plan_rtx->pt;
        if (pr->second->answer_ssrc_rtx) {
            // 有rtx单独的ssrc,有些情况下，浏览器支持rtx，但是未指定rtx单独的ssrc
            header->ssrc = htonl(pr->second->answer_ssrc_rtx);
        } else {
            // 未单独指定rtx的ssrc，那么使用rtp的ssrc
            header->ssrc = htonl(pr->second->answer_ssrc_rtp);
        }

        auto origin_seq = ntohs(header->seq);
        // seq跟原来的不一样
        header->seq = htons(_rtx_seq[pr->second->media->type]);
        ++_rtx_seq[pr->second->media->type];

        auto payload = header->getPayloadData();
        auto payload_size = header->getPayloadSize(len);
        if (payload_size) {
            // rtp负载后移两个字节，这两个字节用于存放osn
            // https://datatracker.ietf.org/doc/html/rfc4588#section-4
            memmove(payload + 2, payload, payload_size);
        }
        payload[0] = origin_seq >> 8;
        payload[1] = origin_seq & 0xFF;
        len += 2;
    }
}

void WebRtcTransportImp::safeShutdown(const SockException &ex) {
    std::weak_ptr<WebRtcTransportImp> weak_self = static_pointer_cast<WebRtcTransportImp>(shared_from_this());
    getPoller()->async([ex, weak_self]() {
        if (auto strong_self = weak_self.lock()) {
            strong_self->onShutdown(ex);
        }
    });
}

void WebRtcTransportImp::onShutdown(const SockException &ex) {
    WarnL << ex;
    unrefSelf();
    for (auto &tuple : _ice_server->GetTuples()) {
        tuple->shutdown(ex);
    }
}

void WebRtcTransportImp::removeTuple(RTC::TransportTuple *tuple) {
    InfoL << getIdentifier() << " remove tuple " << tuple->get_peer_ip() << ":" << tuple->get_peer_port();
    this->_ice_server->RemoveTuple(tuple);
}

uint64_t WebRtcTransportImp::getBytesUsage() const {
    return _bytes_usage;
}

uint64_t WebRtcTransportImp::getDuration() const {
    return _alive_ticker.createdTime() / 1000;
}

void WebRtcTransportImp::onRtcpBye(){}

/////////////////////////////////////////////////////////////////////////////////////////////

void WebRtcTransportImp::registerSelf() {
    _self = static_pointer_cast<WebRtcTransportImp>(shared_from_this());
    WebRtcTransportManager::Instance().addItem(getIdentifier(), _self);
}

void WebRtcTransportImp::unrefSelf() {
    _self = nullptr;
}

void WebRtcTransportImp::unregisterSelf() {
    unrefSelf();
    WebRtcTransportManager::Instance().removeItem(getIdentifier());
}

WebRtcTransportManager &WebRtcTransportManager::Instance() {
    static WebRtcTransportManager s_instance;
    return s_instance;
}

void WebRtcTransportManager::addItem(const string &key, const WebRtcTransportImp::Ptr &ptr) {
    lock_guard<mutex> lck(_mtx);
    _map[key] = ptr;
}

WebRtcTransportImp::Ptr WebRtcTransportManager::getItem(const string &key) {
    if (key.empty()) {
        return nullptr;
    }
    lock_guard<mutex> lck(_mtx);
    auto it = _map.find(key);
    if (it == _map.end()) {
        return nullptr;
    }
    return it->second.lock();
}

void WebRtcTransportManager::removeItem(const string &key) {
    lock_guard<mutex> lck(_mtx);
    _map.erase(key);
}

//////////////////////////////////////////////////////////////////////////////////////////////

WebRtcPluginManager &WebRtcPluginManager::Instance() {
    static WebRtcPluginManager s_instance;
    return s_instance;
}

void WebRtcPluginManager::registerPlugin(const string &type, Plugin cb) {
    lock_guard<mutex> lck(_mtx_creator);
    _map_creator[type] = std::move(cb);
}


void WebRtcPluginManager::setListener(Listener cb) {
    lock_guard<mutex> lck(_mtx_creator);
    _listener = std::move(cb);
}

void WebRtcPluginManager::negotiateSdp(Session &sender, const string &type, const WebRtcArgs &args, const onCreateWebRtc &cb_in) {
    onCreateWebRtc cb;
    lock_guard<mutex> lck(_mtx_creator);
    if (_listener) {
        auto listener = _listener;
        auto args_ptr = args.shared_from_this();
        auto sender_ptr = static_pointer_cast<Session>(sender.shared_from_this());
        cb = [listener, sender_ptr, type, args_ptr, cb_in](const WebRtcInterface &rtc) {
            listener(*sender_ptr, type, *args_ptr, rtc);
            cb_in(rtc);
        };
    } else {
        cb = cb_in;
    }

    auto it = _map_creator.find(type);
    if (it == _map_creator.end()) {
        cb_in(WebRtcException(SockException(Err_other, "the type can not supported")));
        return;
    }
    it->second(sender, args, cb);
}

void echo_plugin(Session &sender, const WebRtcArgs &args, const onCreateWebRtc &cb) {
    cb(*WebRtcEchoTest::create(EventPollerPool::Instance().getPoller()));
}

void push_plugin(Session &sender, const WebRtcArgs &args, const onCreateWebRtc &cb) {
    MediaInfo info(args["url"]);
    Broadcast::PublishAuthInvoker invoker = [cb, info](const string &err, const ProtocolOption &option) mutable {
        if (!err.empty()) {
            cb(WebRtcException(SockException(Err_other, err)));
            return;
        }
        std::string schema = RTC_SCHEMA;
        RtspMediaSourceImp::Ptr push_src;
        std::shared_ptr<void> push_src_ownership;
        auto src = MediaSource::find(schema, info.vhost, info.app, info.stream);
        auto push_failed = (bool)src;

        while (src) {
            // 尝试断连后继续推流
            auto rtsp_src = dynamic_pointer_cast<RtspMediaSourceImp>(src);
            if (!rtsp_src) {
                // 源不是rtsp推流产生的
                break;
            }
            auto ownership = rtsp_src->getOwnership();
            if (!ownership) {
                // 获取推流源所有权失败
                break;
            }
            push_src = std::move(rtsp_src);
            push_src_ownership = std::move(ownership);
            push_failed = false;
            break;
        }

        if (push_failed) {
            cb(WebRtcException(SockException(Err_other, "already publishing")));
            return;
        }

        if (!push_src) {
            push_src = std::make_shared<RtcMediaSourceImp>(info);
            push_src_ownership = push_src->getOwnership();
            push_src->setProtocolOption(option);
        }
        auto rtc = WebRtcPusher::create(EventPollerPool::Instance().getPoller(), push_src, push_src_ownership, info, option);
        push_src->setListener(rtc);
        cb(*rtc);
    };

    // rtsp推流需要鉴权
    auto flag = NOTICE_EMIT(BroadcastMediaPublishArgs, Broadcast::kBroadcastMediaPublish, MediaOriginType::rtc_push, info, invoker, sender);
    if (!flag) {
        // 该事件无人监听,默认不鉴权
        invoker("", ProtocolOption());
    }
}

void play_plugin(Session &sender, const WebRtcArgs &args, const onCreateWebRtc &cb) {
    MediaInfo info(args["url"]);
    auto session_ptr = static_pointer_cast<Session>(sender.shared_from_this());
    Broadcast::AuthInvoker invoker = [cb, info, session_ptr](const string &err) mutable {
        if (!err.empty()) {
            cb(WebRtcException(SockException(Err_other, err)));
            return;
        }
        // webrtc播放的是rtsp的源
        info.schema = RTC_SCHEMA;
        MediaSource::findAsync(info, session_ptr, [=](const MediaSource::Ptr &src_in) mutable {
            auto src = dynamic_pointer_cast<RtspMediaSource>(src_in);
            if (!src) {
                cb(WebRtcException(SockException(Err_other, "stream not found")));
                return;
            }
            // 还原成rtc，目的是为了hook时识别哪种播放协议
            info.schema = "rtc";
            auto rtc = WebRtcPlayer::create(EventPollerPool::Instance().getPoller(), src, info);
            cb(*rtc);
        });
    };

    // 广播通用播放url鉴权事件
    auto flag = NOTICE_EMIT(BroadcastMediaPlayedArgs, Broadcast::kBroadcastMediaPlayed, info, invoker, sender);
    if (!flag) {
        // 该事件无人监听,默认不鉴权
        invoker("");
    }
}

static void setWebRtcArgs(const WebRtcArgs &args, WebRtcInterface &rtc) {
    {
        static auto is_vaild_ip = [](const std::string &ip) -> bool {
            int a, b, c, d;
            return sscanf(ip.c_str(), "%d.%d.%d.%d", &a, &b, &c, &d) == 4;
        };
        std::string host = args["Host"];
        if (!host.empty()) {
            auto local_ip = host.substr(0, host.find(':'));
            if (!is_vaild_ip(local_ip) || local_ip == "127.0.0.1") {
                local_ip = "";
            }
            rtc.setLocalIp(std::move(local_ip));
        }
    }

    bool preferred_tcp = args["preferred_tcp"];
    {
        rtc.setPreferredTcp(preferred_tcp);
    }

    {
        vector<SdpAttrCandidate> cands;
        {
            auto cand_str = trim(args["cand_udp"]);
            auto ip_port = toolkit::split(cand_str, ":");
            if (ip_port.size() == 2) {
                // udp优先
                auto ice_cand = makeIceCandidate(ip_port[0], atoi(ip_port[1].data()), preferred_tcp ? 100 : 120, "udp");
                cands.emplace_back(std::move(*ice_cand));
            }
        }
        {
            auto cand_str = trim(args["cand_tcp"]);
            auto ip_port = toolkit::split(cand_str, ":");
            if (ip_port.size() == 2) {
                // tcp模式
                auto ice_cand = makeIceCandidate(ip_port[0], atoi(ip_port[1].data()), preferred_tcp ? 120 : 100, "tcp");
                cands.emplace_back(std::move(*ice_cand));
            }
        }
        if (!cands.empty()) {
            // udp优先
            rtc.setIceCandidate(std::move(cands));
        }
    }
}

static onceToken s_rtc_auto_register([]() {
#if !defined (NDEBUG)
    // debug模式才开启echo插件
    WebRtcPluginManager::Instance().registerPlugin("echo", echo_plugin);
#endif
    WebRtcPluginManager::Instance().registerPlugin("push", push_plugin);
    WebRtcPluginManager::Instance().registerPlugin("play", play_plugin);
    WebRtcPluginManager::Instance().setListener([](Session &sender, const std::string &type, const WebRtcArgs &args, const WebRtcInterface &rtc) {
        setWebRtcArgs(args, const_cast<WebRtcInterface&>(rtc));
    });
});

}// namespace mediakit<|MERGE_RESOLUTION|>--- conflicted
+++ resolved
@@ -65,11 +65,6 @@
     mINI::Instance()[kTimeOutSec] = 15;
     mINI::Instance()[kExternIP] = "";
     mINI::Instance()[kRembBitRate] = 0;
-<<<<<<< HEAD
-    mINI::Instance()[kPort] = 0;
-    mINI::Instance()[kTcpPort] = 0;
-    mINI::Instance()[kTranscodeG711] = 0;
-=======
     mINI::Instance()[kPort] = 8000;
     mINI::Instance()[kTcpPort] = 8000;
 
@@ -78,7 +73,7 @@
     mINI::Instance()[kMinBitrate] = 0;
 
     mINI::Instance()[kDataChannelEcho] = true;
->>>>>>> 3e7e1a31
+    mINI::Instance()[kTranscodeG711] = 0;
 });
 
 } // namespace RTC
