﻿/*
 * Copyright (c) 2016-present The ZLMediaKit project authors. All Rights Reserved.
 *
 * This file is part of ZLMediaKit(https://github.com/ZLMediaKit/ZLMediaKit).
 *
 * Use of this source code is governed by MIT-like license that can be found in the
 * LICENSE file in the root of the source tree. All contributing project authors
 * may be found in the AUTHORS file in the root of the source tree.
 */

#include <iostream>
#include <srtp2/srtp.h>
#include "Util/base64.h"
#include "Network/sockutil.h"
#include "Common/config.h"
#include "Nack.h"
#include "RtpExt.h"
#include "Rtcp/Rtcp.h"
#include "Rtcp/RtcpFCI.h"
#include "Rtcp/RtcpContext.h"
#include "Rtsp/Rtsp.h"
#include "Rtsp/RtpReceiver.h"
#include "WebRtcTransport.h"
#include "RtcMediaSource.h"
#include "WebRtcEchoTest.h"
#include "WebRtcPlayer.h"
#include "WebRtcPusher.h"
#include "Rtsp/RtspMediaSourceImp.h"

#define RTP_SSRC_OFFSET 1
#define RTX_SSRC_OFFSET 2
#define RTP_CNAME "zlmediakit-rtp"
#define RTP_LABEL "zlmediakit-label"
#define RTP_MSLABEL "zlmediakit-mslabel"

using namespace std;

namespace mediakit {

// RTC配置项目  [AUTO-TRANSLATED:19940011]
// RTC configuration project
namespace Rtc {
#define RTC_FIELD "rtc."
// rtp和rtcp接受超时时间  [AUTO-TRANSLATED:0f318cc0]
// rtp and rtcp receive timeout
const string kTimeOutSec = RTC_FIELD "timeoutSec";
// 服务器外网ip  [AUTO-TRANSLATED:23283ba6]
// Server external network ip
const string kExternIP = RTC_FIELD "externIP";
// 设置remb比特率，非0时关闭twcc并开启remb。该设置在rtc推流时有效，可以控制推流画质  [AUTO-TRANSLATED:412801db]
// Set remb bitrate, when it is not 0, turn off twcc and turn on remb. This setting is valid when rtc pushes the stream, and can control the pushing stream quality
const string kRembBitRate = RTC_FIELD "rembBitRate";
<<<<<<< HEAD
// 是否转码G711音频，做到: 出rtc将g711转成aac，入rtc将g711转成opus
const string kTranscodeG711 = RTC_FIELD "transcodeG711";

// webrtc单端口udp服务器
=======
// webrtc单端口udp服务器  [AUTO-TRANSLATED:d17271ea]
// webrtc single-port udp server
>>>>>>> f3e2a29c
const string kPort = RTC_FIELD "port";
const string kTcpPort = RTC_FIELD "tcpPort";

// 比特率设置  [AUTO-TRANSLATED:2c75f5bc]
// Bitrate setting
const string kStartBitrate = RTC_FIELD "start_bitrate";
const string kMaxBitrate = RTC_FIELD "max_bitrate";
const string kMinBitrate = RTC_FIELD "min_bitrate";

// 数据通道设置  [AUTO-TRANSLATED:2dc48bc3]
// Data channel setting
const string kDataChannelEcho = RTC_FIELD "datachannel_echo";

static onceToken token([]() {
    mINI::Instance()[kTimeOutSec] = 15;
    mINI::Instance()[kExternIP] = "";
    mINI::Instance()[kRembBitRate] = 0;
    mINI::Instance()[kPort] = 8000;
    mINI::Instance()[kTcpPort] = 8000;

    mINI::Instance()[kStartBitrate] = 0;
    mINI::Instance()[kMaxBitrate] = 0;
    mINI::Instance()[kMinBitrate] = 0;

    mINI::Instance()[kDataChannelEcho] = true;
    mINI::Instance()[kTranscodeG711] = 0;
});

} // namespace RTC

static atomic<uint64_t> s_key { 0 };

static void translateIPFromEnv(std::vector<std::string> &v) {
    for (auto iter = v.begin(); iter != v.end();) {
        if (start_with(*iter, "$")) {
            auto ip = toolkit::getEnv(*iter);
            if (ip.empty()) {
                iter = v.erase(iter);
            } else {
                *iter++ = ip;
            }
        } else {
            ++iter;
        }
    }
}

static std::string getServerPrefix() {
    // stun_user_name格式: base64(ip+udp_port+tcp_port) + _ + number  [AUTO-TRANSLATED:cc3c5902]
    // stun_user_name format: base64(ip+udp_port+tcp_port) + _ + number
    // 其中ip为二进制char[4], udp_port/tcp_port为大端 uint16.  [AUTO-TRANSLATED:92ea5521]
    // Where ip is binary char[4], udp_port/tcp_port is big-endian uint16.
    // number为自增长数，确保短时间内唯一  [AUTO-TRANSLATED:d31aada9]
    // number is an auto-incrementing number, ensuring uniqueness in a short period of time
    GET_CONFIG(uint16_t, udp_port, Rtc::kPort);
    GET_CONFIG(uint16_t, tcp_port, Rtc::kTcpPort);
    char buf[8];
    auto host = SockUtil::get_local_ip();
    auto addr = SockUtil::make_sockaddr(host.data(), udp_port);
    // 拷贝ipv4地址  [AUTO-TRANSLATED:49c16eed]
    // Copy ipv4 address
    memcpy(buf, &(reinterpret_cast<sockaddr_in *>(&addr)->sin_addr), 4);
    // 拷贝udp端口  [AUTO-TRANSLATED:ebb750d3]
    // Copy udp port
    memcpy(buf + 4, &(reinterpret_cast<sockaddr_in *>(&addr)->sin_port), 2);
    // tcp端口转大端模式  [AUTO-TRANSLATED:4f2293de]
    // Convert tcp port to big-endian mode
    addr = SockUtil::make_sockaddr(host.data(), tcp_port);
    // 拷贝tcp端口  [AUTO-TRANSLATED:23191878]
    // Copy tcp port
    memcpy(buf + 6, &(reinterpret_cast<sockaddr_in *>(&addr)->sin_port), 2);
    auto ret = encodeBase64(string(buf, 8)) + '_';
    InfoL << "MediaServer(" << host << ":" << udp_port << ":" << tcp_port << ") prefix: " << ret;
    return ret;
}

const char* sockTypeStr(Session* session) {
    if (session) {
        switch (session->getSock()->sockType()) {
            case SockNum::Sock_TCP: return "tcp";
            case SockNum::Sock_UDP: return "udp";
            default: break;
        }
    }
    return "unknown";
}

WebRtcTransport::WebRtcTransport(const EventPoller::Ptr &poller) {
    _poller = poller;
    static auto prefix = getServerPrefix();
    _identifier = prefix + to_string(++s_key);
    _packet_pool.setSize(64);
}

void WebRtcTransport::onCreate() {
    _dtls_transport = std::make_shared<RTC::DtlsTransport>(_poller, this);
    _ice_server = std::make_shared<RTC::IceServer>(this, _identifier, makeRandStr(24));
}

void WebRtcTransport::onDestory() {
#ifdef ENABLE_SCTP
    _sctp = nullptr;
#endif
    _dtls_transport = nullptr;
    _ice_server = nullptr;
}

const EventPoller::Ptr &WebRtcTransport::getPoller() const {
    return _poller;
}

const string &WebRtcTransport::getIdentifier() const {
    return _identifier;
}

const std::string& WebRtcTransport::deleteRandStr() const {
    if (_delete_rand_str.empty()) {
        _delete_rand_str = makeRandStr(32);
    }
    return _delete_rand_str;
}

//////////////////////////////////////////////////////////////////////////////////////////////////////////////////////

void WebRtcTransport::OnIceServerSendStunPacket(
    const RTC::IceServer *iceServer, const RTC::StunPacket *packet, RTC::TransportTuple *tuple) {
    sendSockData((char *)packet->GetData(), packet->GetSize(), tuple);
}

void WebRtcTransportImp::OnIceServerSelectedTuple(const RTC::IceServer *iceServer, RTC::TransportTuple *tuple) {
    InfoL << getIdentifier() << " select tuple " << sockTypeStr(tuple) << " " << tuple->get_peer_ip() << ":" << tuple->get_peer_port();
    tuple->setSendFlushFlag(false);
    unrefSelf();
}

void WebRtcTransport::OnIceServerConnected(const RTC::IceServer *iceServer) {
    InfoL << getIdentifier();
}

void WebRtcTransport::OnIceServerCompleted(const RTC::IceServer *iceServer) {
    InfoL << getIdentifier();
    if (_answer_sdp->media[0].role == DtlsRole::passive) {
        _dtls_transport->Run(RTC::DtlsTransport::Role::SERVER);
    } else {
        _dtls_transport->Run(RTC::DtlsTransport::Role::CLIENT);
    }
}

void WebRtcTransport::OnIceServerDisconnected(const RTC::IceServer *iceServer) {
    InfoL << getIdentifier();
}

//////////////////////////////////////////////////////////////////////////////////////////////////////////////////////

void WebRtcTransport::OnDtlsTransportConnected(
    const RTC::DtlsTransport *dtlsTransport, RTC::SrtpSession::CryptoSuite srtpCryptoSuite, uint8_t *srtpLocalKey,
    size_t srtpLocalKeyLen, uint8_t *srtpRemoteKey, size_t srtpRemoteKeyLen, std::string &remoteCert) {
    InfoL << getIdentifier();
    _srtp_session_send = std::make_shared<RTC::SrtpSession>(
        RTC::SrtpSession::Type::OUTBOUND, srtpCryptoSuite, srtpLocalKey, srtpLocalKeyLen);
    _srtp_session_recv = std::make_shared<RTC::SrtpSession>(
        RTC::SrtpSession::Type::INBOUND, srtpCryptoSuite, srtpRemoteKey, srtpRemoteKeyLen);
#ifdef ENABLE_SCTP
    _sctp = std::make_shared<RTC::SctpAssociationImp>(getPoller(), this, 128, 128, 262144, true);
    _sctp->TransportConnected();
#endif
    onStartWebRTC();
}

#pragma pack(push, 1)
struct DtlsHeader {
    uint8_t content_type;
    uint16_t dtls_version;
    uint16_t epoch;
    uint8_t seq[6];
    uint16_t length;
    uint8_t payload[1];
};
#pragma pack(pop)

void WebRtcTransport::OnDtlsTransportSendData(
    const RTC::DtlsTransport *dtlsTransport, const uint8_t *data, size_t len) {
    size_t offset = 0;
    while(offset < len) {
        auto *header = reinterpret_cast<const DtlsHeader *>(data + offset);
        auto length = ntohs(header->length) + offsetof(DtlsHeader, payload);
        sendSockData((char *)data + offset, length, nullptr);
        offset += length;
    }
}

void WebRtcTransport::OnDtlsTransportConnecting(const RTC::DtlsTransport *dtlsTransport) {
    InfoL << getIdentifier();
}

void WebRtcTransport::OnDtlsTransportFailed(const RTC::DtlsTransport *dtlsTransport) {
    InfoL << getIdentifier();
    onShutdown(SockException(Err_shutdown, "dtls transport failed"));
}

void WebRtcTransport::OnDtlsTransportClosed(const RTC::DtlsTransport *dtlsTransport) {
    InfoL << getIdentifier();
    onShutdown(SockException(Err_shutdown, "dtls close notify received"));
}

void WebRtcTransport::OnDtlsTransportApplicationDataReceived(
    const RTC::DtlsTransport *dtlsTransport, const uint8_t *data, size_t len) {
#ifdef ENABLE_SCTP
    _sctp->ProcessSctpData(data, len);
#else
    InfoL << hexdump(data, len);
#endif
}

//////////////////////////////////////////////////////////////////////////////////////////////////////////////////////
#ifdef ENABLE_SCTP
void WebRtcTransport::OnSctpAssociationConnecting(RTC::SctpAssociation *sctpAssociation) {
    TraceL << getIdentifier();
    try {
        NOTICE_EMIT(BroadcastRtcSctpConnectArgs, Broadcast::kBroadcastRtcSctpConnecting, *this);
    } catch (std::exception &ex) {
        WarnL << "Exception occurred: " << ex.what();
    }
}

void WebRtcTransport::OnSctpAssociationConnected(RTC::SctpAssociation *sctpAssociation) {
    InfoL << getIdentifier();
    try {
        NOTICE_EMIT(BroadcastRtcSctpConnectArgs, Broadcast::kBroadcastRtcSctpConnected, *this);
    } catch (std::exception &ex) {
        WarnL << "Exception occurred: " << ex.what();
    }
}

void WebRtcTransport::OnSctpAssociationFailed(RTC::SctpAssociation *sctpAssociation) {
    WarnL << getIdentifier();
    try {
        NOTICE_EMIT(BroadcastRtcSctpConnectArgs, Broadcast::kBroadcastRtcSctpFailed, *this);
    } catch (std::exception &ex) {
        WarnL << "Exception occurred: " << ex.what();
    }
}

void WebRtcTransport::OnSctpAssociationClosed(RTC::SctpAssociation *sctpAssociation) {
    InfoL << getIdentifier();
    try {
        NOTICE_EMIT(BroadcastRtcSctpConnectArgs, Broadcast::kBroadcastRtcSctpClosed, *this);
    } catch (std::exception &ex) {
        WarnL << "Exception occurred: " << ex.what();
    }
}

void WebRtcTransport::OnSctpAssociationSendData(
    RTC::SctpAssociation *sctpAssociation, const uint8_t *data, size_t len) {
    try {
        NOTICE_EMIT(BroadcastRtcSctpSendArgs, Broadcast::kBroadcastRtcSctpSend, *this, data, len);
    } catch (std::exception &ex) {
        WarnL << "Exception occurred: " << ex.what();
    }
    _dtls_transport->SendApplicationData(data, len);
}

void WebRtcTransport::OnSctpAssociationMessageReceived(
    RTC::SctpAssociation *sctpAssociation, uint16_t streamId, uint32_t ppid, const uint8_t *msg, size_t len) {
    InfoL << getIdentifier() << " " << streamId << " " << ppid << " " << len << " " << string((char *)msg, len);
    RTC::SctpStreamParameters params;
    params.streamId = streamId;

    GET_CONFIG(bool, datachannel_echo, Rtc::kDataChannelEcho);
    if (datachannel_echo) {
        // 回显数据  [AUTO-TRANSLATED:7868d3a4]
        // Echo data
        _sctp->SendSctpMessage(params, ppid, msg, len);
    }

    try {
        NOTICE_EMIT(BroadcastRtcSctpReceivedArgs, Broadcast::kBroadcastRtcSctpReceived, *this, streamId, ppid, msg, len);
    } catch (std::exception &ex) {
        WarnL << "Exception occurred: " << ex.what();
    }
}
#endif

void WebRtcTransport::sendDatachannel(uint16_t streamId, uint32_t ppid, const char *msg, size_t len) {
#ifdef ENABLE_SCTP
    if (_sctp) {
        RTC::SctpStreamParameters params;
        params.streamId = streamId;
        _sctp->SendSctpMessage(params, ppid, (uint8_t *)msg, len);
    }
#else
    WarnL << "WebRTC datachannel disabled!";
#endif
}

//////////////////////////////////////////////////////////////////////////////////////////////////////////////////////

void WebRtcTransport::sendSockData(const char *buf, size_t len, RTC::TransportTuple *tuple) {
    auto pkt = _packet_pool.obtain2();
    pkt->assign(buf, len);
    onSendSockData(std::move(pkt), true, tuple ? tuple : _ice_server->GetSelectedTuple());
}

Session::Ptr WebRtcTransport::getSession() const {
    auto tuple = _ice_server ? _ice_server->GetSelectedTuple(true) : nullptr;
    return tuple ? static_pointer_cast<Session>(tuple->shared_from_this()) : nullptr;
}

void WebRtcTransport::sendRtcpRemb(uint32_t ssrc, size_t bit_rate) {
    auto remb = FCI_REMB::create({ ssrc }, (uint32_t)bit_rate);
    auto fb = RtcpFB::create(PSFBType::RTCP_PSFB_REMB, remb.data(), remb.size());
    fb->ssrc = htonl(0);
    fb->ssrc_media = htonl(ssrc);
    sendRtcpPacket((char *)fb.get(), fb->getSize(), true);
}

void WebRtcTransport::sendRtcpPli(uint32_t ssrc) {
    auto pli = RtcpFB::create(PSFBType::RTCP_PSFB_PLI);
    pli->ssrc = htonl(0);
    pli->ssrc_media = htonl(ssrc);
    sendRtcpPacket((char *)pli.get(), pli->getSize(), true);
}

string getFingerprint(const string &algorithm_str, const std::shared_ptr<RTC::DtlsTransport> &transport) {
    auto algorithm = RTC::DtlsTransport::GetFingerprintAlgorithm(algorithm_str);
    for (auto &finger_prints : transport->GetLocalFingerprints()) {
        if (finger_prints.algorithm == algorithm) {
            return finger_prints.value;
        }
    }
    throw std::invalid_argument(StrPrinter << "不支持的加密算法:" << algorithm_str);
}

void WebRtcTransport::setRemoteDtlsFingerprint(const RtcSession &remote) {
    // 设置远端dtls签名  [AUTO-TRANSLATED:746d5f9c]
    // Set remote dtls signature
    RTC::DtlsTransport::Fingerprint remote_fingerprint;
    remote_fingerprint.algorithm
        = RTC::DtlsTransport::GetFingerprintAlgorithm(_offer_sdp->media[0].fingerprint.algorithm);
    remote_fingerprint.value = _offer_sdp->media[0].fingerprint.hash;
    _dtls_transport->SetRemoteFingerprint(remote_fingerprint);
}

void WebRtcTransport::onRtcConfigure(RtcConfigure &configure) const {
    SdpAttrFingerprint fingerprint;
    fingerprint.algorithm = _offer_sdp->media[0].fingerprint.algorithm;
    fingerprint.hash = getFingerprint(fingerprint.algorithm, _dtls_transport);
    configure.setDefaultSetting(
            _ice_server->GetUsernameFragment(), _ice_server->GetPassword(), RtpDirection::sendrecv, fingerprint);

    // 开启remb后关闭twcc，因为开启twcc后remb无效  [AUTO-TRANSLATED:8a8feca2]
    // Turn off twcc after turning on remb, because remb is invalid after turning on twcc
    GET_CONFIG(size_t, remb_bit_rate, Rtc::kRembBitRate);
    configure.enableTWCC(!remb_bit_rate);
}

static void setSdpBitrate(RtcSession &sdp) {
    GET_CONFIG(size_t, max_bitrate, Rtc::kMaxBitrate);
    GET_CONFIG(size_t, min_bitrate, Rtc::kMinBitrate);
    GET_CONFIG(size_t, start_bitrate, Rtc::kStartBitrate);

    auto m = (RtcMedia *)(sdp.getMedia(TrackType::TrackVideo));
    if (m) {
        auto &plan = m->plan[0];
        if (max_bitrate) plan.fmtp["x-google-max-bitrate"] = std::to_string(max_bitrate);
        if (min_bitrate) plan.fmtp["x-google-min-bitrate"] = std::to_string(min_bitrate);
        if (start_bitrate) plan.fmtp["x-google-start-bitrate"] = std::to_string(start_bitrate);
    }
}

std::string WebRtcTransport::getAnswerSdp(const string &offer) {
    try {
        // // 解析offer sdp ////  [AUTO-TRANSLATED:87c1f337]
        // // Parse offer sdp ////
        _offer_sdp = std::make_shared<RtcSession>();
        _offer_sdp->loadFrom(offer);
        onCheckSdp(SdpType::offer, *_offer_sdp);
        _offer_sdp->checkValid();
        setRemoteDtlsFingerprint(*_offer_sdp);

        // // sdp 配置 ////  [AUTO-TRANSLATED:718a72e2]
        // // sdp configuration ////
        RtcConfigure configure;
        onRtcConfigure(configure);

        // // 生成answer sdp ////  [AUTO-TRANSLATED:a139475e]
        // // Generate answer sdp ////
        _answer_sdp = configure.createAnswer(*_offer_sdp);
        onCheckSdp(SdpType::answer, *_answer_sdp);
        setSdpBitrate(*_answer_sdp);
        _answer_sdp->checkValid();
        return _answer_sdp->toString();
    } catch (exception &ex) {
        onShutdown(SockException(Err_shutdown, ex.what()));
        throw;
    }
}

static bool isDtls(char *buf) {
    return ((*buf > 19) && (*buf < 64));
}

void WebRtcTransport::inputSockData(char *buf, int len, RTC::TransportTuple *tuple) {
    if (RTC::StunPacket::IsStun((const uint8_t *)buf, len)) {
        std::unique_ptr<RTC::StunPacket> packet(RTC::StunPacket::Parse((const uint8_t *)buf, len));
        if (!packet) {
            WarnL << "parse stun error";
            return;
        }
        _ice_server->ProcessStunPacket(packet.get(), tuple);
        return;
    }
    if (isDtls(buf)) {
        _dtls_transport->ProcessDtlsData((uint8_t *)buf, len);
        return;
    }
    if (isRtp(buf, len)) {
        if (!_srtp_session_recv) {
            WarnL << "received rtp packet when dtls not completed from:" << tuple->get_peer_ip();
            return;
        }
        if (_srtp_session_recv->DecryptSrtp((uint8_t *)buf, &len)) {
            onRtp(buf, len, _ticker.createdTime());
        }
        return;
    }
    if (isRtcp(buf, len)) {
        if (!_srtp_session_recv) {
            WarnL << "received rtcp packet when dtls not completed from:" << tuple->get_peer_ip();
            return;
        }
        if (_srtp_session_recv->DecryptSrtcp((uint8_t *)buf, &len)) {
            onRtcp(buf, len);
        }
        return;
    }
}

void WebRtcTransport::sendRtpPacket(const char *buf, int len, bool flush, void *ctx) {
    if (_srtp_session_send) {
        auto pkt = _packet_pool.obtain2();
        // 预留rtx加入的两个字节  [AUTO-TRANSLATED:d1eb5cd7]
        // Reserve two bytes for rtx joining
        pkt->setCapacity((size_t)len + SRTP_MAX_TRAILER_LEN + 2);
        memcpy(pkt->data(), buf, len);
        onBeforeEncryptRtp(pkt->data(), len, ctx);
        if (_srtp_session_send->EncryptRtp(reinterpret_cast<uint8_t *>(pkt->data()), &len)) {
            pkt->setSize(len);
            onSendSockData(std::move(pkt), flush);
        }
    }
}

void WebRtcTransport::sendRtcpPacket(const char *buf, int len, bool flush, void *ctx) {
    if (_srtp_session_send) {
        auto pkt = _packet_pool.obtain2();
        // 预留rtx加入的两个字节  [AUTO-TRANSLATED:d1eb5cd7]
        // Reserve two bytes for rtx joining
        pkt->setCapacity((size_t)len + SRTP_MAX_TRAILER_LEN + 2);
        memcpy(pkt->data(), buf, len);
        onBeforeEncryptRtcp(pkt->data(), len, ctx);
        if (_srtp_session_send->EncryptRtcp(reinterpret_cast<uint8_t *>(pkt->data()), &len)) {
            pkt->setSize(len);
            onSendSockData(std::move(pkt), flush);
        }
    }
}

///////////////////////////////////////////////////////////////////////////////////

void WebRtcTransportImp::onCreate() {
    WebRtcTransport::onCreate();
    registerSelf();

    weak_ptr<WebRtcTransportImp> weak_self = static_pointer_cast<WebRtcTransportImp>(shared_from_this());
    GET_CONFIG(float, timeoutSec, Rtc::kTimeOutSec);
    _timer = std::make_shared<Timer>(
        timeoutSec / 2,
        [weak_self]() {
            auto strong_self = weak_self.lock();
            if (!strong_self) {
                return false;
            }
            if (strong_self->_alive_ticker.elapsedTime() > timeoutSec * 1000) {
                strong_self->onShutdown(SockException(Err_timeout, "接受rtp/rtcp/datachannel超时"));
            }
            return true;
        },
        getPoller());

    _twcc_ctx.setOnSendTwccCB([this](uint32_t ssrc, string fci) { onSendTwcc(ssrc, fci); });
}

void WebRtcTransportImp::OnDtlsTransportApplicationDataReceived(const RTC::DtlsTransport *dtlsTransport, const uint8_t *data, size_t len) {
    WebRtcTransport::OnDtlsTransportApplicationDataReceived(dtlsTransport, data, len);
#ifdef ENABLE_SCTP
    if (_answer_sdp->isOnlyDatachannel()) {
        _alive_ticker.resetTime();
    }
#endif
}

WebRtcTransportImp::WebRtcTransportImp(const EventPoller::Ptr &poller) : WebRtcTransport(poller) {
    InfoL << getIdentifier();
}

WebRtcTransportImp::~WebRtcTransportImp() {
    InfoL << getIdentifier();
}

void WebRtcTransportImp::onDestory() {
    WebRtcTransport::onDestory();
    unregisterSelf();
}

void WebRtcTransportImp::onSendSockData(Buffer::Ptr buf, bool flush, RTC::TransportTuple *tuple) {
    if (tuple == nullptr) {
        tuple = _ice_server->GetSelectedTuple();
        if (!tuple) {
            WarnL << "send data failed:" << buf->size();
            return;
        }
    }

    // 一次性发送一帧的rtp数据，提高网络io性能  [AUTO-TRANSLATED:fbab421e]
    // Send one frame of rtp data at a time to improve network io performance
    if (tuple->getSock()->sockType() == SockNum::Sock_TCP) {
        // 增加tcp两字节头  [AUTO-TRANSLATED:62159f79]
        // Add two-byte header to tcp
        auto len = buf->size();
        char tcp_len[2] = { 0 };
        tcp_len[0] = (len >> 8) & 0xff;
        tcp_len[1] = len & 0xff;
        tuple->SockSender::send(tcp_len, 2);
    }
    tuple->send(std::move(buf));

    if (flush) {
        tuple->flushAll();
    }
}

///////////////////////////////////////////////////////////////////

bool WebRtcTransportImp::canSendRtp() const {
    for (auto &m : _answer_sdp->media) {
        if (m.direction == RtpDirection::sendrecv || m.direction == RtpDirection::sendonly) {
            return true;
        }
    }
    return false;
}

bool WebRtcTransportImp::canRecvRtp() const {
    for (auto &m : _answer_sdp->media) {
        if (m.direction == RtpDirection::sendrecv || m.direction == RtpDirection::recvonly) {
            return true;
        }
    }
    return false;
}

void WebRtcTransportImp::onStartWebRTC() {
    // 获取ssrc和pt相关信息,届时收到rtp和rtcp时分别可以根据pt和ssrc找到相关的信息  [AUTO-TRANSLATED:39828247]
    // Get ssrc and pt related information, so that when receiving rtp and rtcp, you can find the relevant information according to pt and ssrc respectively
    for (auto &m_answer : _answer_sdp->media) {
        if (m_answer.type == TrackApplication) {
            continue;
        }
        auto m_offer = _offer_sdp->getMedia(m_answer.type);
        auto track = std::make_shared<MediaTrack>();

        track->media = &m_answer;
        track->answer_ssrc_rtp = m_answer.getRtpSSRC();
        track->answer_ssrc_rtx = m_answer.getRtxSSRC();
        track->offer_ssrc_rtp = m_offer->getRtpSSRC();
        track->offer_ssrc_rtx = m_offer->getRtxSSRC();
        track->plan_rtp = &m_answer.plan[0];
        track->plan_rtx = m_answer.getRelatedRtxPlan(track->plan_rtp->pt);
        track->rtcp_context_send = std::make_shared<RtcpContextForSend>();

        // rtp track type --> MediaTrack
        if (m_answer.direction == RtpDirection::sendonly || m_answer.direction == RtpDirection::sendrecv) {
            // 该类型的track 才支持发送  [AUTO-TRANSLATED:b7c1e631]
            // This type of track supports sending
            _type_to_track[m_answer.type] = track;
        }
        // send ssrc --> MediaTrack
        _ssrc_to_track[track->answer_ssrc_rtp] = track;
        _ssrc_to_track[track->answer_ssrc_rtx] = track;

        // recv ssrc --> MediaTrack
        _ssrc_to_track[track->offer_ssrc_rtp] = track;
        _ssrc_to_track[track->offer_ssrc_rtx] = track;

        // rtp pt --> MediaTrack
        _pt_to_track.emplace(
            track->plan_rtp->pt, std::unique_ptr<WrappedMediaTrack>(new WrappedRtpTrack(track, _twcc_ctx, *this)));
        if (track->plan_rtx) {
            // rtx pt --> MediaTrack
            _pt_to_track.emplace(track->plan_rtx->pt, std::unique_ptr<WrappedMediaTrack>(new WrappedRtxTrack(track)));
        }
        // 记录rtp ext类型与id的关系，方便接收或发送rtp时修改rtp ext id  [AUTO-TRANSLATED:5736bd34]
        // Record the relationship between rtp ext type and id, which is convenient for modifying rtp ext id when receiving or sending rtp
        track->rtp_ext_ctx = std::make_shared<RtpExtContext>(m_answer);
        weak_ptr<MediaTrack> weak_track = track;
        track->rtp_ext_ctx->setOnGetRtp([this, weak_track](uint8_t pt, uint32_t ssrc, const string &rid) {
            // ssrc --> MediaTrack
            auto track = weak_track.lock();
            assert(track);
            _ssrc_to_track[ssrc] = std::move(track);
            InfoL << "get rtp, pt:" << (int)pt << ", ssrc:" << ssrc << ", rid:" << rid;
        });

        size_t index = 0;
        for (auto &ssrc : m_offer->rtp_ssrc_sim) {
            // 记录ssrc对应的MediaTrack  [AUTO-TRANSLATED:8e344bc1]
            // Record the MediaTrack corresponding to ssrc
            _ssrc_to_track[ssrc.ssrc] = track;
            if (m_offer->rtp_rids.size() > index) {
                // 支持firefox的simulcast, 提前映射好ssrc和rid的关系  [AUTO-TRANSLATED:86f3e5bf]
                // Support firefox's simulcast, map the relationship between ssrc and rid in advance
                track->rtp_ext_ctx->setRid(ssrc.ssrc, m_offer->rtp_rids[index]);
            } else {
                // SDP munging没有rid, 它通过group-ssrc:SIM给出ssrc列表;  [AUTO-TRANSLATED:d6cd0b5b]
                // SDP munging does not have rid, it gives the ssrc list through group-ssrc:SIM;
                // 系统又要有rid，这里手工生成rid，并为其绑定ssrc  [AUTO-TRANSLATED:f4988139]
                // The system also needs a rid, so we manually generate a rid and bind it to the ssrc
                std::string rid = "r" + std::to_string(index);
                track->rtp_ext_ctx->setRid(ssrc.ssrc, rid);
                if (ssrc.rtx_ssrc) {
                    track->rtp_ext_ctx->setRid(ssrc.rtx_ssrc, rid);
                }
            }
            ++index;
        }
    }
}

void WebRtcTransportImp::onCheckAnswer(RtcSession &sdp) {
    // 修改answer sdp的ip、端口信息  [AUTO-TRANSLATED:ff72ec1e]
    // Modify the ip and port information of the answer sdp
    GET_CONFIG_FUNC(std::vector<std::string>, extern_ips, Rtc::kExternIP, [](string str) {
        std::vector<std::string> ret;
        if (str.length()) {
            ret = split(str, ",");
        }
        translateIPFromEnv(ret);
        return ret;
    });
    for (auto &m : sdp.media) {
        m.addr.reset();
        m.addr.address = extern_ips.empty() ? _local_ip.empty() ? SockUtil::get_local_ip() : _local_ip : extern_ips[0];
        m.rtcp_addr.reset();
        m.rtcp_addr.address = m.addr.address;

        GET_CONFIG(uint16_t, udp_port, Rtc::kPort);
        GET_CONFIG(uint16_t, tcp_port, Rtc::kTcpPort);
        m.port = m.port ? (udp_port ? udp_port : tcp_port) : 0;
        if (m.type != TrackApplication) {
            m.rtcp_addr.port = m.port;
        }
        sdp.origin.address = m.addr.address;
    }

    if (!canSendRtp()) {
        // 设置我们发送的rtp的ssrc  [AUTO-TRANSLATED:3704484a]
        // Set the ssrc of the rtp we send
        return;
    }

    for (auto &m : sdp.media) {
        if (m.type == TrackApplication) {
            continue;
        }
        if (!m.rtp_rtx_ssrc.empty()) {
            // 已经生成了ssrc  [AUTO-TRANSLATED:5883cab8]
            // The ssrc has been generated
            continue;
        }
        // 添加answer sdp的ssrc信息  [AUTO-TRANSLATED:ab4c3fad]
        // Add the ssrc information to the answer sdp
        m.rtp_rtx_ssrc.emplace_back();
        auto &ssrc = m.rtp_rtx_ssrc.back();
        // 发送的ssrc我们随便定义，因为在发送rtp时会修改为此值  [AUTO-TRANSLATED:ee8d77f0]
        // We can define the ssrc we send at will, because it will be modified to this value when sending rtp
        ssrc.ssrc = m.type + RTP_SSRC_OFFSET;
        ssrc.cname = RTP_CNAME;
        ssrc.label = std::string(RTP_LABEL) + '-' + m.mid;
        ssrc.mslabel = RTP_MSLABEL;
        ssrc.msid = ssrc.mslabel + ' ' + ssrc.label;

        if (m.getRelatedRtxPlan(m.plan[0].pt)) {
            // rtx ssrc
            ssrc.rtx_ssrc = ssrc.ssrc + RTX_SSRC_OFFSET;
        }
    }
}

void WebRtcTransportImp::onCheckSdp(SdpType type, RtcSession &sdp) {
    switch (type) {
    case SdpType::answer:
        onCheckAnswer(sdp);
        break;
    case SdpType::offer:
        break;
    default: /*不可达*/
        assert(0);
        break;
    }
}

SdpAttrCandidate::Ptr
makeIceCandidate(std::string ip, uint16_t port, uint32_t priority = 100, std::string proto = "udp") {
    auto candidate = std::make_shared<SdpAttrCandidate>();
    // rtp端口  [AUTO-TRANSLATED:b0addb27]
    // rtp port
    candidate->component = 1;
    candidate->transport = proto;
    candidate->foundation = proto + "candidate";
    // 优先级，单candidate时随便  [AUTO-TRANSLATED:7c85d820]
    // Priority, random when there is only one candidate
    candidate->priority = priority;
    candidate->address = std::move(ip);
    candidate->port = port;
    candidate->type = "host";
    if (proto == "tcp") {
        candidate->type += " tcptype passive";
    }
    return candidate;
}

void WebRtcTransportImp::onRtcConfigure(RtcConfigure &configure) const {
    WebRtcTransport::onRtcConfigure(configure);
    if (!_cands.empty()) {
        for (auto &cand : _cands) {
            configure.addCandidate(cand);
        }
        return;
    }

    GET_CONFIG(uint16_t, local_udp_port, Rtc::kPort);
    GET_CONFIG(uint16_t, local_tcp_port, Rtc::kTcpPort);
    // 添加接收端口candidate信息  [AUTO-TRANSLATED:cc9a6a90]
    // Add the receiving port candidate information
    GET_CONFIG_FUNC(std::vector<std::string>, extern_ips, Rtc::kExternIP, [](string str) {
        std::vector<std::string> ret;
        if (str.length()) {
            ret = split(str, ",");
        }
        translateIPFromEnv(ret);
        return ret;
    });
    if (extern_ips.empty()) {
        std::string local_ip = _local_ip.empty() ? SockUtil::get_local_ip() : _local_ip;
        if (local_udp_port) { configure.addCandidate(*makeIceCandidate(local_ip, local_udp_port, 120, "udp")); }
        if (local_tcp_port) { configure.addCandidate(*makeIceCandidate(local_ip, local_tcp_port, _preferred_tcp ? 125 : 115, "tcp")); }
    } else {
        const uint32_t delta = 10;
        uint32_t priority = 100 + delta * extern_ips.size();
        for (auto ip : extern_ips) {
            if (local_udp_port) { configure.addCandidate(*makeIceCandidate(ip, local_udp_port, priority, "udp")); }
            if (local_tcp_port) { configure.addCandidate(*makeIceCandidate(ip, local_tcp_port, priority - (_preferred_tcp ? -5 : 5), "tcp")); }
            priority -= delta;
        }
    }
}

void WebRtcTransportImp::setPreferredTcp(bool flag) {
    _preferred_tcp = flag;
}

void WebRtcTransportImp::setLocalIp(std::string local_ip) {
    _local_ip = std::move(local_ip);
}

void WebRtcTransportImp::setIceCandidate(vector<SdpAttrCandidate> cands) {
    _cands = std::move(cands);
}

///////////////////////////////////////////////////////////////////

class RtpChannel : public RtpTrackImp, public std::enable_shared_from_this<RtpChannel> {
public:
    RtpChannel(EventPoller::Ptr poller, RtpTrackImp::OnSorted cb, function<void(const FCI_NACK &nack)> on_nack) {
        _poller = std::move(poller);
        _on_nack = std::move(on_nack);
        setOnSorted(std::move(cb));
        // 设置jitter buffer参数  [AUTO-TRANSLATED:eede98b6]
        // Set jitter buffer parameters
        GET_CONFIG(uint32_t, nack_maxms, Rtc::kNackMaxMS);
        GET_CONFIG(uint32_t, nack_max_rtp, Rtc::kNackMaxSize);
        RtpTrackImp::setParams(nack_max_rtp, nack_maxms, nack_max_rtp / 2);
        _nack_ctx.setOnNack([this](const FCI_NACK &nack) { onNack(nack); });
    }

    RtpPacket::Ptr inputRtp(TrackType type, int sample_rate, uint8_t *ptr, size_t len, bool is_rtx) {
        auto rtp = RtpTrack::inputRtp(type, sample_rate, ptr, len);
        if (!rtp) {
            return rtp;
        }
        auto seq = rtp->getSeq();
        _nack_ctx.received(seq, is_rtx);
        if (!is_rtx) {
            // 统计rtp接受情况，便于生成nack rtcp包  [AUTO-TRANSLATED:57e0f80d]
            // Statistics of rtp reception, which is convenient for generating nack rtcp packets
            _rtcp_context.onRtp(seq, rtp->getStamp(), rtp->ntp_stamp, sample_rate, len);
        }
        return rtp;
    }

    Buffer::Ptr createRtcpRR(RtcpHeader *sr, uint32_t ssrc) {
        _rtcp_context.onRtcp(sr);
        return _rtcp_context.createRtcpRR(ssrc, getSSRC());
    }

    float getLossRate() {
        auto expected = _rtcp_context.getExpectedPacketsInterval();
        if (!expected) {
            return -1;
        }
        return _rtcp_context.getLostInterval() * 100 / expected;
    }

private:
    void starNackTimer() {
        if (_delay_task) {
            return;
        }
        weak_ptr<RtpChannel> weak_self = shared_from_this();
        _delay_task = _poller->doDelayTask(10, [weak_self]() -> uint64_t {
            auto strong_self = weak_self.lock();
            if (!strong_self) {
                return 0;
            }
            auto ret = strong_self->_nack_ctx.reSendNack();
            if (!ret) {
                strong_self->_delay_task = nullptr;
            }
            return ret;
        });
    }

    void onNack(const FCI_NACK &nack) {
        _on_nack(nack);
        starNackTimer();
    }

private:
    NackContext _nack_ctx;
    RtcpContextForRecv _rtcp_context;
    EventPoller::Ptr _poller;
    EventPoller::DelayTask::Ptr _delay_task;
    function<void(const FCI_NACK &nack)> _on_nack;
};

std::shared_ptr<RtpChannel> MediaTrack::getRtpChannel(uint32_t ssrc) const {
    auto it_chn = rtp_channel.find(rtp_ext_ctx->getRid(ssrc));
    if (it_chn == rtp_channel.end()) {
        return nullptr;
    }
    return it_chn->second;
}

float WebRtcTransportImp::getLossRate(TrackType type) {
    for (auto &pr : _ssrc_to_track) {
        auto ssrc = pr.first;
        auto &track = pr.second;
        auto rtp_chn = track->getRtpChannel(ssrc);
        if (rtp_chn) {
            if (track->media && type == track->media->type) {
                return rtp_chn->getLossRate();
            }
        }
    }
    return -1;
}

void WebRtcTransportImp::onRtcp(const char *buf, size_t len) {
    _bytes_usage += len;
    auto rtcps = RtcpHeader::loadFromBytes((char *)buf, len);
    for (auto rtcp : rtcps) {
        switch ((RtcpType)rtcp->pt) {
        case RtcpType::RTCP_SR: {
            _alive_ticker.resetTime();
            // 对方汇报rtp发送情况  [AUTO-TRANSLATED:1389b0c8]
            // The other party reports the rtp sending situation
            RtcpSR *sr = (RtcpSR *)rtcp;
            auto it = _ssrc_to_track.find(sr->ssrc);
            if (it != _ssrc_to_track.end()) {
                auto &track = it->second;
                auto rtp_chn = track->getRtpChannel(sr->ssrc);
                if (!rtp_chn) {
                    WarnL << "未识别的sr rtcp包:" << rtcp->dumpString();
                } else {
                    // 设置rtp时间戳与ntp时间戳的对应关系  [AUTO-TRANSLATED:e92f4749]
                    // Set the correspondence between rtp timestamp and ntp timestamp
                    rtp_chn->setNtpStamp(sr->rtpts, sr->getNtpUnixStampMS());
                    auto rr = rtp_chn->createRtcpRR(sr, track->answer_ssrc_rtp);
                    sendRtcpPacket(rr->data(), rr->size(), true);
                }
            } else {
                WarnL << "未识别的sr rtcp包:" << rtcp->dumpString();
            }
            break;
        }
        case RtcpType::RTCP_RR: {
            _alive_ticker.resetTime();
            // 对方汇报rtp接收情况  [AUTO-TRANSLATED:77f50a28]
            // The other party reports the rtp receiving situation
            RtcpRR *rr = (RtcpRR *)rtcp;
            for (auto item : rr->getItemList()) {
                auto it = _ssrc_to_track.find(item->ssrc);
                if (it != _ssrc_to_track.end()) {
                    auto &track = it->second;
                    track->rtcp_context_send->onRtcp(rtcp);
                    auto sr = track->rtcp_context_send->createRtcpSR(track->answer_ssrc_rtp);
                    sendRtcpPacket(sr->data(), sr->size(), true);
                } else {
                    WarnL << "未识别的rr rtcp包:" << rtcp->dumpString();
                }
            }
            break;
        }
        case RtcpType::RTCP_BYE: {
            // 对方汇报停止发送rtp  [AUTO-TRANSLATED:96ad0cf3]
            // The other party reports the stop sending rtp
            RtcpBye *bye = (RtcpBye *)rtcp;
            for (auto ssrc : bye->getSSRC()) {
                auto it = _ssrc_to_track.find(*ssrc);
                if (it == _ssrc_to_track.end()) {
                    WarnL << "未识别的bye rtcp包:" << rtcp->dumpString();
                    continue;
                }
                _ssrc_to_track.erase(it);
            }
            onRtcpBye();
            // bye 会在 sender audio track mute 时出现, 因此不能作为 shutdown 的依据  [AUTO-TRANSLATED:d9fdfaac]
            // Bye will appear when the sender audio track is muted, so it cannot be used as the basis for shutdown
            break;
        }
        case RtcpType::RTCP_PSFB:
        case RtcpType::RTCP_RTPFB: {
            if ((RtcpType)rtcp->pt == RtcpType::RTCP_PSFB) {
                break;
            }
            // RTPFB
            switch ((RTPFBType)rtcp->report_count) {
            case RTPFBType::RTCP_RTPFB_NACK: {
                RtcpFB *fb = (RtcpFB *)rtcp;
                auto it = _ssrc_to_track.find(fb->ssrc_media);
                if (it == _ssrc_to_track.end()) {
                    WarnL << "未识别的 rtcp包:" << rtcp->dumpString();
                    return;
                }
                auto &track = it->second;
                auto &fci = fb->getFci<FCI_NACK>();
                track->nack_list.forEach(fci, [&](const RtpPacket::Ptr &rtp) {
                    // rtp重传  [AUTO-TRANSLATED:62a37e46]
                    // rtp retransmission
                    onSendRtp(rtp, true, true);
                });
                break;
            }
            default:
                break;
            }
            break;
        }
        case RtcpType::RTCP_XR: {
            RtcpXRRRTR *xr = (RtcpXRRRTR *)rtcp;
            if (xr->bt != 4) {
                break;
            }
            auto it = _ssrc_to_track.find(xr->ssrc);
            if (it == _ssrc_to_track.end()) {
                WarnL << "未识别的 rtcp包:" << rtcp->dumpString();
                return;
            }
            auto &track = it->second;
            track->rtcp_context_send->onRtcp(rtcp);
            auto xrdlrr = track->rtcp_context_send->createRtcpXRDLRR(track->answer_ssrc_rtp, track->answer_ssrc_rtp);
            sendRtcpPacket(xrdlrr->data(), xrdlrr->size(), true);

            break;
        }
        default:
            break;
        }
    }
}

///////////////////////////////////////////////////////////////////

void WebRtcTransportImp::createRtpChannel(const string &rid, uint32_t ssrc, MediaTrack &track) {
    // rid --> RtpReceiverImp
    auto &ref = track.rtp_channel[rid];
    weak_ptr<WebRtcTransportImp> weak_self = static_pointer_cast<WebRtcTransportImp>(shared_from_this());
    ref = std::make_shared<RtpChannel>(
        getPoller(), [&track, this, rid](RtpPacket::Ptr rtp) mutable { onSortedRtp(track, rid, std::move(rtp)); },
        [&track, weak_self, ssrc](const FCI_NACK &nack) mutable {
            // nack发送可能由定时器异步触发  [AUTO-TRANSLATED:186d6723]
            // Nack sending may be triggered asynchronously by a timer
            auto strong_self = weak_self.lock();
            if (strong_self) {
                strong_self->onSendNack(track, nack, ssrc);
            }
        });
    InfoL << "create rtp receiver of ssrc:" << ssrc << ", rid:" << rid << ", codec:" << track.plan_rtp->codec;
}

void WebRtcTransportImp::updateTicker() {
    _alive_ticker.resetTime();
}

void WebRtcTransportImp::onRtp(const char *buf, size_t len, uint64_t stamp_ms) {
    _bytes_usage += len;
    _alive_ticker.resetTime();

    RtpHeader *rtp = (RtpHeader *)buf;
    // 根据接收到的rtp的pt信息，找到该流的信息  [AUTO-TRANSLATED:9a97682c]
    // Find the information of the stream according to the pt information of the received rtp
    auto it = _pt_to_track.find(rtp->pt);
    if (it == _pt_to_track.end()) {
        WarnL << "unknown rtp pt:" << (int)rtp->pt;
        return;
    }
    it->second->inputRtp(buf, len, stamp_ms, rtp);
}

void WrappedRtpTrack::inputRtp(const char *buf, size_t len, uint64_t stamp_ms, RtpHeader *rtp) {
#if 0
    auto seq = ntohs(rtp->seq);
    if (track->media->type == TrackVideo && seq % 100 == 0) {
        // 此处模拟接受丢包  [AUTO-TRANSLATED:7e8c2e5c]
        // Simulate packet loss here
        return;
    }
#endif

    auto ssrc = ntohl(rtp->ssrc);

    // 修改ext id至统一  [AUTO-TRANSLATED:0769b0ec]
    // Modify the ext id to be unified
    string rid;
    auto twcc_ext = track->rtp_ext_ctx->changeRtpExtId(rtp, true, &rid, RtpExtType::transport_cc);

    if (twcc_ext) {
        _twcc_ctx.onRtp(ssrc, twcc_ext.getTransportCCSeq(), stamp_ms);
    }

    auto &ref = track->rtp_channel[rid];
    if (!ref) {
        _transport.createRtpChannel(rid, ssrc, *track);
    }

    // 解析并排序rtp  [AUTO-TRANSLATED:d382b65d]
    // Parse and sort rtp
    ref->inputRtp(track->media->type, track->plan_rtp->sample_rate, (uint8_t *)buf, len, false);
}

void WrappedRtxTrack::inputRtp(const char *buf, size_t len, uint64_t stamp_ms, RtpHeader *rtp) {
    // 修改ext id至统一  [AUTO-TRANSLATED:0769b0ec]
    // Modify the ext id to be unified
    string rid;
    track->rtp_ext_ctx->changeRtpExtId(rtp, true, &rid, RtpExtType::transport_cc);

    auto &ref = track->rtp_channel[rid];
    if (!ref) {
        // 再接收到对应的rtp前，丢弃rtx包  [AUTO-TRANSLATED:d4ca6d69]
        // Discard rtx packets before receiving the corresponding rtp
        WarnL << "unknown rtx rtp, rid:" << rid << ", ssrc:" << ntohl(rtp->ssrc) << ", codec:" << track->plan_rtp->codec
              << ", seq:" << ntohs(rtp->seq);
        return;
    }

    // 这里是rtx重传包  [AUTO-TRANSLATED:6efd3766]
    // This is the rtx retransmission packet
    //  https://datatracker.ietf.org/doc/html/rfc4588#section-4
    auto payload = rtp->getPayloadData();
    auto size = rtp->getPayloadSize(len);
    if (size < 2) {
        return;
    }

    // 前两个字节是原始的rtp的seq  [AUTO-TRANSLATED:c57ff92d]
    // The first two bytes are the original rtp seq
    auto origin_seq = payload[0] << 8 | payload[1];
    // rtx 转换为 rtp  [AUTO-TRANSLATED:be27f61b]
    // rtx converted to rtp
    rtp->pt = track->plan_rtp->pt;
    rtp->seq = htons(origin_seq);
    rtp->ssrc = htonl(ref->getSSRC());

    memmove((uint8_t *)buf + 2, buf, payload - (uint8_t *)buf);
    buf += 2;
    len -= 2;
    ref->inputRtp(track->media->type, track->plan_rtp->sample_rate, (uint8_t *)buf, len, true);
}

void WebRtcTransportImp::onSendNack(MediaTrack &track, const FCI_NACK &nack, uint32_t ssrc) {
    auto rtcp = RtcpFB::create(RTPFBType::RTCP_RTPFB_NACK, &nack, FCI_NACK::kSize);
    rtcp->ssrc = htonl(track.answer_ssrc_rtp);
    rtcp->ssrc_media = htonl(ssrc);
    sendRtcpPacket((char *)rtcp.get(), rtcp->getSize(), true);
}

void WebRtcTransportImp::onSendTwcc(uint32_t ssrc, const string &twcc_fci) {
    auto rtcp = RtcpFB::create(RTPFBType::RTCP_RTPFB_TWCC, twcc_fci.data(), twcc_fci.size());
    rtcp->ssrc = htonl(0);
    rtcp->ssrc_media = htonl(ssrc);
    sendRtcpPacket((char *)rtcp.get(), rtcp->getSize(), true);
}

///////////////////////////////////////////////////////////////////

void WebRtcTransportImp::onSortedRtp(MediaTrack &track, const string &rid, RtpPacket::Ptr rtp) {
    if (track.media->type == TrackVideo && _pli_ticker.elapsedTime() > 2000) {
        // 定期发送pli请求关键帧，方便非rtc等协议  [AUTO-TRANSLATED:b992f020]
        // Regularly send pli requests for key frames, which is convenient for non-rtc protocols
        _pli_ticker.resetTime();
        sendRtcpPli(rtp->getSSRC());

        // 开启remb，则发送remb包调节比特率  [AUTO-TRANSLATED:20e98cea]
        // If remb is enabled, send remb packets to adjust the bitrate
        GET_CONFIG(size_t, remb_bit_rate, Rtc::kRembBitRate);
        if (remb_bit_rate && _answer_sdp->supportRtcpFb(SdpConst::kRembRtcpFb)) {
            sendRtcpRemb(rtp->getSSRC(), remb_bit_rate);
        }
    }

    onRecvRtp(track, rid, std::move(rtp));
}

///////////////////////////////////////////////////////////////////

void WebRtcTransportImp::onSendRtp(const RtpPacket::Ptr &rtp, bool flush, bool rtx) {
    auto &track = _type_to_track[rtp->type];
    if (!track) {
        // 忽略，对方不支持该编码类型  [AUTO-TRANSLATED:498ee936]
        // Ignore, the other party does not support this encoding type
        return;
    }
    if (!rtx) {
        // 统计rtp发送情况，好做sr汇报  [AUTO-TRANSLATED:142028b2]
        // Statistics of RTP sending, for SR reporting
        track->rtcp_context_send->onRtp(
            rtp->getSeq(), rtp->getStamp(), rtp->ntp_stamp, rtp->sample_rate,
            rtp->size() - RtpPacket::kRtpTcpHeaderSize);
        track->nack_list.pushBack(rtp);
#if 0
        // 此处模拟发送丢包  [AUTO-TRANSLATED:9612f08e]
        // Simulate packet loss here
        if (rtp->type == TrackVideo && rtp->getSeq() % 100 == 0) {
            return;
        }
#endif
    } else {
        // 发送rtx重传包  [AUTO-TRANSLATED:ae60e1fd]
        // Send RTX retransmission packets
        // TraceL << "send rtx rtp:" << rtp->getSeq();
    }
    pair<bool /*rtx*/, MediaTrack *> ctx { rtx, track.get() };
    sendRtpPacket(rtp->data() + RtpPacket::kRtpTcpHeaderSize, rtp->size() - RtpPacket::kRtpTcpHeaderSize, flush, &ctx);
    _bytes_usage += rtp->size() - RtpPacket::kRtpTcpHeaderSize;
}

void WebRtcTransportImp::onBeforeEncryptRtp(const char *buf, int &len, void *ctx) {
    auto pr = (pair<bool /*rtx*/, MediaTrack *> *)ctx;
    auto header = (RtpHeader *)buf;

    if (!pr->first || !pr->second->plan_rtx) {
        // 普通的rtp,或者不支持rtx, 修改目标pt和ssrc  [AUTO-TRANSLATED:e1264971]
        // Ordinary RTP, or does not support RTX, modify the target PT and SSRC
        pr->second->rtp_ext_ctx->changeRtpExtId(header, false);
        header->pt = pr->second->plan_rtp->pt;
        header->ssrc = htonl(pr->second->answer_ssrc_rtp);
    } else {
        // 重传的rtp, rtx  [AUTO-TRANSLATED:e863a518]
        // Retransmitted RTP, RTX
        pr->second->rtp_ext_ctx->changeRtpExtId(header, false);
        header->pt = pr->second->plan_rtx->pt;
        if (pr->second->answer_ssrc_rtx) {
            // 有rtx单独的ssrc,有些情况下，浏览器支持rtx，但是未指定rtx单独的ssrc  [AUTO-TRANSLATED:181cee9a]
            // RTX has a separate SSRC, in some cases, the browser supports RTX, but does not specify a separate SSRC for RTX
            header->ssrc = htonl(pr->second->answer_ssrc_rtx);
        } else {
            // 未单独指定rtx的ssrc，那么使用rtp的ssrc  [AUTO-TRANSLATED:dcafdd75]
            // If RTX SSRC is not specified separately, use the RTP SSRC
            header->ssrc = htonl(pr->second->answer_ssrc_rtp);
        }

        auto origin_seq = ntohs(header->seq);
        // seq跟原来的不一样  [AUTO-TRANSLATED:803f9a5e]
        // The sequence is different from the original
        header->seq = htons(_rtx_seq[pr->second->media->type]);
        ++_rtx_seq[pr->second->media->type];

        auto payload = header->getPayloadData();
        auto payload_size = header->getPayloadSize(len);
        if (payload_size) {
            // rtp负载后移两个字节，这两个字节用于存放osn  [AUTO-TRANSLATED:b7eed70e]
            // The RTP payload is shifted two bytes, these two bytes are used to store OSN
            // https://datatracker.ietf.org/doc/html/rfc4588#section-4
            memmove(payload + 2, payload, payload_size);
        }
        payload[0] = origin_seq >> 8;
        payload[1] = origin_seq & 0xFF;
        len += 2;
    }
}

void WebRtcTransportImp::safeShutdown(const SockException &ex) {
    std::weak_ptr<WebRtcTransportImp> weak_self = static_pointer_cast<WebRtcTransportImp>(shared_from_this());
    getPoller()->async([ex, weak_self]() {
        if (auto strong_self = weak_self.lock()) {
            strong_self->onShutdown(ex);
        }
    });
}

void WebRtcTransportImp::onShutdown(const SockException &ex) {
    WarnL << ex;
    unrefSelf();
    for (auto &tuple : _ice_server->GetTuples()) {
        tuple->shutdown(ex);
    }
}

void WebRtcTransportImp::removeTuple(RTC::TransportTuple *tuple) {
    InfoL << getIdentifier() << " remove tuple " << tuple->get_peer_ip() << ":" << tuple->get_peer_port();
    this->_ice_server->RemoveTuple(tuple);
}

uint64_t WebRtcTransportImp::getBytesUsage() const {
    return _bytes_usage;
}

uint64_t WebRtcTransportImp::getDuration() const {
    return _alive_ticker.createdTime() / 1000;
}

void WebRtcTransportImp::onRtcpBye(){}

/////////////////////////////////////////////////////////////////////////////////////////////

void WebRtcTransportImp::registerSelf() {
    _self = static_pointer_cast<WebRtcTransportImp>(shared_from_this());
    WebRtcTransportManager::Instance().addItem(getIdentifier(), _self);
}

void WebRtcTransportImp::unrefSelf() {
    _self = nullptr;
}

void WebRtcTransportImp::unregisterSelf() {
    unrefSelf();
    WebRtcTransportManager::Instance().removeItem(getIdentifier());
}

WebRtcTransportManager &WebRtcTransportManager::Instance() {
    static WebRtcTransportManager s_instance;
    return s_instance;
}

void WebRtcTransportManager::addItem(const string &key, const WebRtcTransportImp::Ptr &ptr) {
    lock_guard<mutex> lck(_mtx);
    _map[key] = ptr;
}

WebRtcTransportImp::Ptr WebRtcTransportManager::getItem(const string &key) {
    if (key.empty()) {
        return nullptr;
    }
    lock_guard<mutex> lck(_mtx);
    auto it = _map.find(key);
    if (it == _map.end()) {
        return nullptr;
    }
    return it->second.lock();
}

void WebRtcTransportManager::removeItem(const string &key) {
    lock_guard<mutex> lck(_mtx);
    _map.erase(key);
}

//////////////////////////////////////////////////////////////////////////////////////////////

WebRtcPluginManager &WebRtcPluginManager::Instance() {
    static WebRtcPluginManager s_instance;
    return s_instance;
}

void WebRtcPluginManager::registerPlugin(const string &type, Plugin cb) {
    lock_guard<mutex> lck(_mtx_creator);
    _map_creator[type] = std::move(cb);
}


void WebRtcPluginManager::setListener(Listener cb) {
    lock_guard<mutex> lck(_mtx_creator);
    _listener = std::move(cb);
}

void WebRtcPluginManager::negotiateSdp(Session &sender, const string &type, const WebRtcArgs &args, const onCreateWebRtc &cb_in) {
    onCreateWebRtc cb;
    lock_guard<mutex> lck(_mtx_creator);
    if (_listener) {
        auto listener = _listener;
        auto args_ptr = args.shared_from_this();
        auto sender_ptr = static_pointer_cast<Session>(sender.shared_from_this());
        cb = [listener, sender_ptr, type, args_ptr, cb_in](const WebRtcInterface &rtc) {
            listener(*sender_ptr, type, *args_ptr, rtc);
            cb_in(rtc);
        };
    } else {
        cb = cb_in;
    }

    auto it = _map_creator.find(type);
    if (it == _map_creator.end()) {
        cb_in(WebRtcException(SockException(Err_other, "the type can not supported")));
        return;
    }
    it->second(sender, args, cb);
}

void echo_plugin(Session &sender, const WebRtcArgs &args, const onCreateWebRtc &cb) {
    cb(*WebRtcEchoTest::create(EventPollerPool::Instance().getPoller()));
}

void push_plugin(Session &sender, const WebRtcArgs &args, const onCreateWebRtc &cb) {
    MediaInfo info(args["url"]);
    Broadcast::PublishAuthInvoker invoker = [cb, info](const string &err, const ProtocolOption &option) mutable {
        if (!err.empty()) {
            cb(WebRtcException(SockException(Err_other, err)));
            return;
        }
        std::string schema = RTC_SCHEMA;
        RtspMediaSourceImp::Ptr push_src;
        std::shared_ptr<void> push_src_ownership;
        auto src = MediaSource::find(schema, info.vhost, info.app, info.stream);
        auto push_failed = (bool)src;

        while (src) {
            // 尝试断连后继续推流  [AUTO-TRANSLATED:9eaaa6dd]
            // Try to continue streaming after disconnecting
            auto rtsp_src = dynamic_pointer_cast<RtspMediaSourceImp>(src);
            if (!rtsp_src) {
                // 源不是rtsp推流产生的  [AUTO-TRANSLATED:47b87993]
                // The source is not generated by RTSP streaming
                break;
            }
            auto ownership = rtsp_src->getOwnership();
            if (!ownership) {
                // 获取推流源所有权失败  [AUTO-TRANSLATED:256190b2]
                // Failed to get the ownership of the streaming source
                break;
            }
            push_src = std::move(rtsp_src);
            push_src_ownership = std::move(ownership);
            push_failed = false;
            break;
        }

        if (push_failed) {
            cb(WebRtcException(SockException(Err_other, "already publishing")));
            return;
        }

        if (!push_src) {
            push_src = std::make_shared<RtcMediaSourceImp>(info);
            push_src_ownership = push_src->getOwnership();
            push_src->setProtocolOption(option);
        }
        auto rtc = WebRtcPusher::create(EventPollerPool::Instance().getPoller(), push_src, push_src_ownership, info, option);
        push_src->setListener(rtc);
        cb(*rtc);
    };

    // rtsp推流需要鉴权  [AUTO-TRANSLATED:c2cbb7ed]
    // RTSP streaming requires authentication
    auto flag = NOTICE_EMIT(BroadcastMediaPublishArgs, Broadcast::kBroadcastMediaPublish, MediaOriginType::rtc_push, info, invoker, sender);
    if (!flag) {
        // 该事件无人监听,默认不鉴权  [AUTO-TRANSLATED:e1fbc6ae]
        // No one is listening to this event, authentication is not enabled by default
        invoker("", ProtocolOption());
    }
}

void play_plugin(Session &sender, const WebRtcArgs &args, const onCreateWebRtc &cb) {
    MediaInfo info(args["url"]);
    auto session_ptr = static_pointer_cast<Session>(sender.shared_from_this());
    Broadcast::AuthInvoker invoker = [cb, info, session_ptr](const string &err) mutable {
        if (!err.empty()) {
            cb(WebRtcException(SockException(Err_other, err)));
            return;
        }
<<<<<<< HEAD
        // webrtc播放的是rtsp的源
        info.schema = RTC_SCHEMA;
=======

        // webrtc播放的是rtsp的源  [AUTO-TRANSLATED:649ae489]
        // WebRTC plays the RTSP source
        info.schema = RTSP_SCHEMA;
>>>>>>> f3e2a29c
        MediaSource::findAsync(info, session_ptr, [=](const MediaSource::Ptr &src_in) mutable {
            auto src = dynamic_pointer_cast<RtspMediaSource>(src_in);
            if (!src) {
                cb(WebRtcException(SockException(Err_other, "stream not found")));
                return;
            }
            // 还原成rtc，目的是为了hook时识别哪种播放协议  [AUTO-TRANSLATED:fe8dd2dc]
            // Restore to RTC, the purpose is to identify which playback protocol during hooking
            info.schema = "rtc";
            auto rtc = WebRtcPlayer::create(EventPollerPool::Instance().getPoller(), src, info);
            cb(*rtc);
        });
    };

    // 广播通用播放url鉴权事件  [AUTO-TRANSLATED:81e24be4]
    // Broadcast a universal playback URL authentication event
    auto flag = NOTICE_EMIT(BroadcastMediaPlayedArgs, Broadcast::kBroadcastMediaPlayed, info, invoker, sender);
    if (!flag) {
        // 该事件无人监听,默认不鉴权  [AUTO-TRANSLATED:e1fbc6ae]
        // No one is listening to this event, authentication is not enabled by default
        invoker("");
    }
}

static void setWebRtcArgs(const WebRtcArgs &args, WebRtcInterface &rtc) {
    {
        static auto is_vaild_ip = [](const std::string &ip) -> bool {
            int a, b, c, d;
            return sscanf(ip.c_str(), "%d.%d.%d.%d", &a, &b, &c, &d) == 4;
        };
        std::string host = args["Host"];
        if (!host.empty()) {
            auto local_ip = host.substr(0, host.find(':'));
            if (!is_vaild_ip(local_ip) || local_ip == "127.0.0.1") {
                local_ip = "";
            }
            rtc.setLocalIp(std::move(local_ip));
        }
    }

    bool preferred_tcp = args["preferred_tcp"];
    {
        rtc.setPreferredTcp(preferred_tcp);
    }

    {
        vector<SdpAttrCandidate> cands;
        {
            auto cand_str = trim(args["cand_udp"]);
            auto ip_port = toolkit::split(cand_str, ":");
            if (ip_port.size() == 2) {
                // udp优先  [AUTO-TRANSLATED:b428f63d]
                // UDP priority
                auto ice_cand = makeIceCandidate(ip_port[0], atoi(ip_port[1].data()), preferred_tcp ? 100 : 120, "udp");
                cands.emplace_back(std::move(*ice_cand));
            }
        }
        {
            auto cand_str = trim(args["cand_tcp"]);
            auto ip_port = toolkit::split(cand_str, ":");
            if (ip_port.size() == 2) {
                // tcp模式  [AUTO-TRANSLATED:62fddf91]
                // TCP mode
                auto ice_cand = makeIceCandidate(ip_port[0], atoi(ip_port[1].data()), preferred_tcp ? 120 : 100, "tcp");
                cands.emplace_back(std::move(*ice_cand));
            }
        }
        if (!cands.empty()) {
            // udp优先  [AUTO-TRANSLATED:b428f63d]
            // UDP priority
            rtc.setIceCandidate(std::move(cands));
        }
    }
}

static onceToken s_rtc_auto_register([]() {
#if !defined (NDEBUG)
    // debug模式才开启echo插件  [AUTO-TRANSLATED:48fcb116]
    // Enable echo plugin only in debug mode
    WebRtcPluginManager::Instance().registerPlugin("echo", echo_plugin);
#endif
    WebRtcPluginManager::Instance().registerPlugin("push", push_plugin);
    WebRtcPluginManager::Instance().registerPlugin("play", play_plugin);
    WebRtcPluginManager::Instance().setListener([](Session &sender, const std::string &type, const WebRtcArgs &args, const WebRtcInterface &rtc) {
        setWebRtcArgs(args, const_cast<WebRtcInterface&>(rtc));
    });
});

}// namespace mediakit<|MERGE_RESOLUTION|>--- conflicted
+++ resolved
@@ -50,15 +50,11 @@
 // 设置remb比特率，非0时关闭twcc并开启remb。该设置在rtc推流时有效，可以控制推流画质  [AUTO-TRANSLATED:412801db]
 // Set remb bitrate, when it is not 0, turn off twcc and turn on remb. This setting is valid when rtc pushes the stream, and can control the pushing stream quality
 const string kRembBitRate = RTC_FIELD "rembBitRate";
-<<<<<<< HEAD
 // 是否转码G711音频，做到: 出rtc将g711转成aac，入rtc将g711转成opus
 const string kTranscodeG711 = RTC_FIELD "transcodeG711";
 
-// webrtc单端口udp服务器
-=======
 // webrtc单端口udp服务器  [AUTO-TRANSLATED:d17271ea]
 // webrtc single-port udp server
->>>>>>> f3e2a29c
 const string kPort = RTC_FIELD "port";
 const string kTcpPort = RTC_FIELD "tcpPort";
 
@@ -1458,15 +1454,9 @@
             cb(WebRtcException(SockException(Err_other, err)));
             return;
         }
-<<<<<<< HEAD
-        // webrtc播放的是rtsp的源
-        info.schema = RTC_SCHEMA;
-=======
-
         // webrtc播放的是rtsp的源  [AUTO-TRANSLATED:649ae489]
         // WebRTC plays the RTSP source
-        info.schema = RTSP_SCHEMA;
->>>>>>> f3e2a29c
+        info.schema = RTC_SCHEMA;
         MediaSource::findAsync(info, session_ptr, [=](const MediaSource::Ptr &src_in) mutable {
             auto src = dynamic_pointer_cast<RtspMediaSource>(src_in);
             if (!src) {
