﻿/*
 * MIT License
 *
 * Copyright (c) 2016-2019 xiongziliang <771730766@qq.com>
 *
 * This file is part of ZLMediaKit(https://github.com/xiongziliang/ZLMediaKit).
 *
 * Permission is hereby granted, free of charge, to any person obtaining a copy
 * of this software and associated documentation files (the "Software"), to deal
 * in the Software without restriction, including without limitation the rights
 * to use, copy, modify, merge, publish, distribute, sublicense, and/or sell
 * copies of the Software, and to permit persons to whom the Software is
 * furnished to do so, subject to the following conditions:
 *
 * The above copyright notice and this permission notice shall be included in all
 * copies or substantial portions of the Software.
 *
 * THE SOFTWARE IS PROVIDED "AS IS", WITHOUT WARRANTY OF ANY KIND, EXPRESS OR
 * IMPLIED, INCLUDING BUT NOT LIMITED TO THE WARRANTIES OF MERCHANTABILITY,
 * FITNESS FOR A PARTICULAR PURPOSE AND NONINFRINGEMENT. IN NO EVENT SHALL THE
 * AUTHORS OR COPYRIGHT HOLDERS BE LIABLE FOR ANY CLAIM, DAMAGES OR OTHER
 * LIABILITY, WHETHER IN AN ACTION OF CONTRACT, TORT OR OTHERWISE, ARISING FROM,
 * OUT OF OR IN CONNECTION WITH THE SOFTWARE OR THE USE OR OTHER DEALINGS IN THE
 * SOFTWARE.
 */

#include "FFmpegSource.h"
#include "Common/config.h"
#include "Common/MediaSource.h"
#include "Util/File.h"
#include "System.h"

namespace FFmpeg {
#define FFmpeg_FIELD "ffmpeg."
const string kBin = FFmpeg_FIELD"bin";
const string kCmd = FFmpeg_FIELD"cmd";
const string kLog = FFmpeg_FIELD"log";

onceToken token([]() {
#ifdef _WIN32
<<<<<<< HEAD
    string ffmpeg_bin = System::execute("where ffmpeg");
    //windows下先关闭FFmpeg日志(目前不支持日志重定向)
    mINI::Instance()[kCmd] = "%s -re -i \"%s\" -loglevel quiet -c:a aac -strict -2 -ar 44100 -ab 48k -c:v libx264 -f flv %s ";
#else
	string ffmpeg_bin = System::execute("which ffmpeg");
    mINI::Instance()[kCmd] = "%s -re -i \"%s\" -c:a aac -strict -2 -ar 44100 -ab 48k -c:v libx264 -f flv %s ";
#endif
    //默认ffmpeg命令路径为环境变量中路径
    mINI::Instance()[kBin] = ffmpeg_bin.empty() ? "ffmpeg" : ffmpeg_bin;
    //ffmpeg日志保存路径
    mINI::Instance()[kLog] = "./ffmpeg/ffmpeg.log";
=======
	string strFFmpeg = "where ffmpeg";
#else
	string strFFmpeg = "which ffmpeg";
#endif

    mINI::Instance()[kBin] = trim(System::execute(strFFmpeg));	//todo：暂定如此：配置文件无此配置的话，改为环境变量的ffmpeg
    mINI::Instance()[kCmd] = "%s -re -i \"%s\" -loglevel quiet -c:a aac -strict -2 -ar 44100 -ab 48k -c:v libx264 -f flv %s ";	//防止url中特殊字符
    mINI::Instance()[kLog] = "./ffmpeg/ffmpeg.log";				//win下建议使用ffmpeg/ffmpeg.log
>>>>>>> 5b533354
});
}

FFmpegSource::FFmpegSource() {
    _poller = EventPollerPool::Instance().getPoller();
}

FFmpegSource::~FFmpegSource() {
    DebugL;
}

void FFmpegSource::play(const string &src_url,const string &dst_url,int timeout_ms,const onPlay &cb) {
    GET_CONFIG(string,ffmpeg_bin,FFmpeg::kBin);
    GET_CONFIG(string,ffmpeg_cmd,FFmpeg::kCmd);
    GET_CONFIG(string,ffmpeg_log,FFmpeg::kLog);

    _src_url = src_url;
    _dst_url = dst_url;
    _media_info.parse(dst_url);

    char cmd[1024] = {0};
<<<<<<< HEAD
    snprintf(cmd, sizeof(cmd),ffmpeg_cmd.data(),ffmpeg_bin.data(),src_url.data(),dst_url.data());
    _process.run(cmd,ffmpeg_log.empty() ? "" : File::absolutePath("",ffmpeg_log));
=======
	snprintf(cmd, sizeof(cmd), ffmpeg_cmd.data(), ffmpeg_bin.data(), src_url.data(), dst_url.data());
	_process.run(cmd, ffmpeg_log.empty() ? "" : File::absolutePath("", ffmpeg_log));
>>>>>>> 5b533354
    InfoL << cmd;

    if(_media_info._host == "127.0.0.1"){
        //推流给自己的，通过判断流是否注册上来判断是否正常
        if(_media_info._schema != RTSP_SCHEMA && _media_info._schema != RTMP_SCHEMA){
            cb(SockException(Err_other,"本服务只支持rtmp/rtsp推流"));
            return;
        }
        weak_ptr<FFmpegSource> weakSelf = shared_from_this();
        findAsync(timeout_ms,[cb,weakSelf,timeout_ms](const MediaSource::Ptr &src){
            auto strongSelf = weakSelf.lock();
            if(!strongSelf){
                //自己已经销毁
                return;
            }
            if(src){
                //推流给自己成功
                cb(SockException());
                strongSelf->onGetMediaSource(src);
                strongSelf->startTimer(timeout_ms);
                return;
            }
            //推流失败
            if(!strongSelf->_process.wait(false)){
                //ffmpeg进程已经退出
                cb(SockException(Err_other,StrPrinter << "ffmpeg已经退出,exit code = " << strongSelf->_process.exit_code()));
                return;
            }
            //ffmpeg进程还在线，但是等待推流超时
            cb(SockException(Err_other,"等待超时"));
        });
    } else{
        //推流给其他服务器的，通过判断FFmpeg进程是否在线判断是否成功
        weak_ptr<FFmpegSource> weakSelf = shared_from_this();
        _timer = std::make_shared<Timer>(timeout_ms / 1000,[weakSelf,cb,timeout_ms](){
            auto strongSelf = weakSelf.lock();
            if(!strongSelf){
                //自身已经销毁
                return false;
            }
            //FFmpeg还在线，那么我们认为推流成功
            if(strongSelf->_process.wait(false)){
                cb(SockException());
                strongSelf->startTimer(timeout_ms);
                return false;
            }
            //ffmpeg进程已经退出
            cb(SockException(Err_other,StrPrinter << "ffmpeg已经退出,exit code = " << strongSelf->_process.exit_code()));
            return false;
        },_poller);
    }
}

void FFmpegSource::findAsync(int maxWaitMS, const function<void(const MediaSource::Ptr &src)> &cb) {
    auto src = MediaSource::find(_media_info._schema,
                                 _media_info._vhost,
                                 _media_info._app,
                                 _media_info._streamid,
                                 false);
    if(src || !maxWaitMS){
        cb(src);
        return;
    }

    void *listener_tag = this;
    //若干秒后执行等待媒体注册超时回调
    auto onRegistTimeout = _poller->doDelayTask(maxWaitMS,[cb,listener_tag](){
        //取消监听该事件
        NoticeCenter::Instance().delListener(listener_tag,Broadcast::kBroadcastMediaChanged);
        cb(nullptr);
        return 0;
    });

    weak_ptr<FFmpegSource> weakSelf = shared_from_this();
    auto onRegist = [listener_tag,weakSelf,cb,onRegistTimeout](BroadcastMediaChangedArgs) {
        auto strongSelf = weakSelf.lock();
        if(!strongSelf) {
            //本身已经销毁，取消延时任务
            onRegistTimeout->cancel();
            NoticeCenter::Instance().delListener(listener_tag,Broadcast::kBroadcastMediaChanged);
            return;
        }

        if (!bRegist ||
            sender.getSchema() != strongSelf->_media_info._schema ||
            sender.getVhost() != strongSelf->_media_info._vhost ||
            sender.getApp() != strongSelf->_media_info._app ||
            sender.getId() != strongSelf->_media_info._streamid) {
            //不是自己感兴趣的事件，忽略之
            return;
        }

        //查找的流终于注册上了；取消延时任务，防止多次回调
        onRegistTimeout->cancel();
        //取消事件监听
        NoticeCenter::Instance().delListener(listener_tag,Broadcast::kBroadcastMediaChanged);

        //切换到自己的线程再回复
        strongSelf->_poller->async([listener_tag,weakSelf,cb](){
            auto strongSelf = weakSelf.lock();
            if(!strongSelf) {
                return;
            }
            //再找一遍媒体源，一般能找到
            strongSelf->findAsync(0,cb);
        }, false);
    };
    //监听媒体注册事件
    NoticeCenter::Instance().addListener(listener_tag, Broadcast::kBroadcastMediaChanged, onRegist);
}

/**
 * 定时检查媒体是否在线
 */
void FFmpegSource::startTimer(int timeout_ms) {
    weak_ptr<FFmpegSource> weakSelf = shared_from_this();
    _timer = std::make_shared<Timer>(1, [weakSelf, timeout_ms]() {
        auto strongSelf = weakSelf.lock();
        if (!strongSelf) {
            //自身已经销毁
            return false;
        }
        if (strongSelf->_media_info._host == "127.0.0.1") {
            //推流给自己的，我们通过检查是否已经注册来判断FFmpeg是否工作正常
            strongSelf->findAsync(0, [&](const MediaSource::Ptr &src) {
                //同步查找流
                if (!src) {
                    //流不在线，重新拉流
                    if(strongSelf->_replay_ticker.elapsedTime() > 10 * 1000){
                        //上次重试时间超过10秒，那么再重试FFmpeg拉流
                        strongSelf->_replay_ticker.resetTime();
                        strongSelf->play(strongSelf->_src_url, strongSelf->_dst_url, timeout_ms, [](const SockException &) {});
                    }
                }
            });
        } else {
            //推流给其他服务器的，我们通过判断FFmpeg进程是否在线，如果FFmpeg推流中断，那么它应该会自动退出
            if (!strongSelf->_process.wait(false)) {
                //ffmpeg不在线，重新拉流
                strongSelf->play(strongSelf->_src_url, strongSelf->_dst_url, timeout_ms, [](const SockException &) {});
            }
        }
        return true;
    }, _poller);
}

void FFmpegSource::setOnClose(const function<void()> &cb){
    _onClose = cb;
}

bool FFmpegSource::close(MediaSource &sender, bool force) {
    auto listener = _listener.lock();
    if(listener && !listener->close(sender,force)){
        //关闭失败
        return false;
    }
    //该流无人观看，我们停止吧
    if(_onClose){
        _onClose();
    }
    return true;
}

void FFmpegSource::onNoneReader(MediaSource &sender) {
    auto listener = _listener.lock();
    if(listener){
        listener->onNoneReader(sender);
    }else{
        MediaSourceEvent::onNoneReader(sender);
    }
}

int FFmpegSource::totalReaderCount(MediaSource &sender) {
    auto listener = _listener.lock();
    if(listener){
        return listener->totalReaderCount(sender);
    }
    return 0;
}

void FFmpegSource::onGetMediaSource(const MediaSource::Ptr &src) {
    _listener = src->getListener();
    src->setListener(shared_from_this());
}<|MERGE_RESOLUTION|>--- conflicted
+++ resolved
@@ -1,4 +1,4 @@
-﻿/*
+﻿﻿/*
  * MIT License
  *
  * Copyright (c) 2016-2019 xiongziliang <771730766@qq.com>
@@ -38,7 +38,6 @@
 
 onceToken token([]() {
 #ifdef _WIN32
-<<<<<<< HEAD
     string ffmpeg_bin = System::execute("where ffmpeg");
     //windows下先关闭FFmpeg日志(目前不支持日志重定向)
     mINI::Instance()[kCmd] = "%s -re -i \"%s\" -loglevel quiet -c:a aac -strict -2 -ar 44100 -ab 48k -c:v libx264 -f flv %s ";
@@ -50,16 +49,6 @@
     mINI::Instance()[kBin] = ffmpeg_bin.empty() ? "ffmpeg" : ffmpeg_bin;
     //ffmpeg日志保存路径
     mINI::Instance()[kLog] = "./ffmpeg/ffmpeg.log";
-=======
-	string strFFmpeg = "where ffmpeg";
-#else
-	string strFFmpeg = "which ffmpeg";
-#endif
-
-    mINI::Instance()[kBin] = trim(System::execute(strFFmpeg));	//todo：暂定如此：配置文件无此配置的话，改为环境变量的ffmpeg
-    mINI::Instance()[kCmd] = "%s -re -i \"%s\" -loglevel quiet -c:a aac -strict -2 -ar 44100 -ab 48k -c:v libx264 -f flv %s ";	//防止url中特殊字符
-    mINI::Instance()[kLog] = "./ffmpeg/ffmpeg.log";				//win下建议使用ffmpeg/ffmpeg.log
->>>>>>> 5b533354
 });
 }
 
@@ -70,6 +59,7 @@
 FFmpegSource::~FFmpegSource() {
     DebugL;
 }
+
 
 void FFmpegSource::play(const string &src_url,const string &dst_url,int timeout_ms,const onPlay &cb) {
     GET_CONFIG(string,ffmpeg_bin,FFmpeg::kBin);
@@ -81,13 +71,8 @@
     _media_info.parse(dst_url);
 
     char cmd[1024] = {0};
-<<<<<<< HEAD
     snprintf(cmd, sizeof(cmd),ffmpeg_cmd.data(),ffmpeg_bin.data(),src_url.data(),dst_url.data());
     _process.run(cmd,ffmpeg_log.empty() ? "" : File::absolutePath("",ffmpeg_log));
-=======
-	snprintf(cmd, sizeof(cmd), ffmpeg_cmd.data(), ffmpeg_bin.data(), src_url.data(), dst_url.data());
-	_process.run(cmd, ffmpeg_log.empty() ? "" : File::absolutePath("", ffmpeg_log));
->>>>>>> 5b533354
     InfoL << cmd;
 
     if(_media_info._host == "127.0.0.1"){
