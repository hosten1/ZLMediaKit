﻿/*
 * Copyright (c) 2016-present The ZLMediaKit project authors. All Rights Reserved.
 *
 * This file is part of ZLMediaKit(https://github.com/ZLMediaKit/ZLMediaKit).
 *
 * Use of this source code is governed by MIT-like license that can be found in the
 * LICENSE file in the root of the source tree. All contributing project authors
 * may be found in the AUTHORS file in the root of the source tree.
 */

#ifndef SRC_RTSP_RTSPTORTMPMEDIASOURCE_H_
#define SRC_RTSP_RTSPTORTMPMEDIASOURCE_H_

#include "RtspMediaSource.h"
#include "Common/MultiMediaSourceMuxer.h"

namespace mediakit {
class RtspDemuxer;
class RtspMediaSourceImp : public RtspMediaSource, private TrackListener, public MultiMediaSourceMuxer::Listener {
public:
    using Ptr = std::shared_ptr<RtspMediaSourceImp>;

    /**
     * 构造函数
     * @param vhost 虚拟主机
     * @param app 应用名
     * @param id 流id
     * @param ringSize 环形缓存大小
     * Constructor
     * @param vhost Virtual host
     * @param app Application name
     * @param id Stream id
     * @param ringSize Ring buffer size
     
     * [AUTO-TRANSLATED:7679d212]
     */
    RtspMediaSourceImp(const MediaTuple& tuple, const std::string &schema = RTSP_SCHEMA, int ringSize = RTP_GOP_SIZE);

    /**
     * 设置sdp
     * Set sdp
     
     * [AUTO-TRANSLATED:76a533c4]
     */
    void setSdp(const std::string &strSdp) override;

    /**
     * 输入rtp并解析
     * Input rtp and parse
     
     * [AUTO-TRANSLATED:778f743f]
     */
    void onWrite(RtpPacket::Ptr rtp, bool key_pos) override;

    /**
     * 获取观看总人数，包括(hls/rtsp/rtmp)
     * Get total number of viewers, including (hls/rtsp/rtmp)
     
     * [AUTO-TRANSLATED:19a26d5a]
     */
    int totalReaderCount() override {
        return readerCount() + (_muxer ? _muxer->totalReaderCount() : 0);
    }

    /**
     * 设置协议转换选项
     * Set protocol conversion options
     
     * [AUTO-TRANSLATED:a6a9b24a]
     */
    void setProtocolOption(const ProtocolOption &option);

    const ProtocolOption &getProtocolOption() const {
        return _option;
    }

    /**
     * _demuxer触发的添加Track事件
     * _demuxer triggered add Track event
     
     * [AUTO-TRANSLATED:80dbcf16]
     */
    bool addTrack(const Track::Ptr &track) override;

    /**
     * _demuxer触发的Track添加完毕事件
     * _demuxer triggered Track add complete event
     
     * [AUTO-TRANSLATED:939cb312]
     */
    void addTrackCompleted() override;

    void resetTracks() override;

    /**
     * _muxer触发的所有Track就绪的事件
     * _muxer triggered all Track ready event
     
     * [AUTO-TRANSLATED:1d34b7e0]
     */
    void onAllTrackReady() override{
        _all_track_ready = true;
    }

    /**
     * 设置事件监听器
     * @param listener 监听器
     * Set event listener
     * @param listener Listener
     
     * [AUTO-TRANSLATED:d829419b]
     */
<<<<<<< HEAD
    void setListener(const std::weak_ptr<MediaSourceEvent> &listener) override;
=======
    void setListener(const std::weak_ptr<MediaSourceEvent> &listener) override{
        if (_muxer) {
            // _muxer对象不能处理的事件再给listener处理  [AUTO-TRANSLATED:47858305]
            // _muxer object cannot handle the event, then give it to the listener
            _muxer->setMediaListener(listener);
        } else {
            // 未创建_muxer对象，事件全部给listener处理  [AUTO-TRANSLATED:eec04bc3]
            // The _muxer object is not created, all events are given to the listener
            MediaSource::setListener(listener);
        }
    }
>>>>>>> f3e2a29c

    RtspMediaSource::Ptr clone(const std::string& stream) override;
protected:
    bool _all_track_ready = false;
    ProtocolOption _option;
    std::shared_ptr<RtspDemuxer> _demuxer;
    MultiMediaSourceMuxer::Ptr _muxer;
};
} /* namespace mediakit */

#endif /* SRC_RTSP_RTSPTORTMPMEDIASOURCE_H_ */<|MERGE_RESOLUTION|>--- conflicted
+++ resolved
@@ -110,21 +110,7 @@
      
      * [AUTO-TRANSLATED:d829419b]
      */
-<<<<<<< HEAD
     void setListener(const std::weak_ptr<MediaSourceEvent> &listener) override;
-=======
-    void setListener(const std::weak_ptr<MediaSourceEvent> &listener) override{
-        if (_muxer) {
-            // _muxer对象不能处理的事件再给listener处理  [AUTO-TRANSLATED:47858305]
-            // _muxer object cannot handle the event, then give it to the listener
-            _muxer->setMediaListener(listener);
-        } else {
-            // 未创建_muxer对象，事件全部给listener处理  [AUTO-TRANSLATED:eec04bc3]
-            // The _muxer object is not created, all events are given to the listener
-            MediaSource::setListener(listener);
-        }
-    }
->>>>>>> f3e2a29c
 
     RtspMediaSource::Ptr clone(const std::string& stream) override;
 protected:
