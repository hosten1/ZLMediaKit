--- conflicted
+++ resolved
@@ -85,15 +85,9 @@
 
 private:
     bool _live = true;
-<<<<<<< HEAD
-    uint16_t _rtp_seq[TrackMax]{0};
-    uint32_t _rtp_stamp[TrackMax]{0};
-    uint64_t _ntp_stamp[TrackMax]{0};
-=======
     bool _track_existed[2] = { false, false };
 
     uint8_t _index {0};
->>>>>>> 3e7e1a31
     uint64_t _ntp_stamp_start;
     std::string _sdp;
 
@@ -101,6 +95,7 @@
         Stamp stamp;
         uint32_t rtp_stamp { 0 };
         uint64_t ntp_stamp { 0 };
+        uint16_t rtp_seq {0};
         RtpCodec::Ptr encoder;
     };
 
