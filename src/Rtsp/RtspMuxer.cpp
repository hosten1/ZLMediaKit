﻿/*
 * Copyright (c) 2016-present The ZLMediaKit project authors. All Rights Reserved.
 *
 * This file is part of ZLMediaKit(https://github.com/ZLMediaKit/ZLMediaKit).
 *
 * Use of this source code is governed by MIT-like license that can be found in the
 * LICENSE file in the root of the source tree. All contributing project authors
 * may be found in the AUTHORS file in the root of the source tree.
 */

#include "RtspMuxer.h"
#include "Common/config.h"
#include "Extension/Factory.h"

using namespace std;
using namespace toolkit;

namespace mediakit {

void RtspMuxer::onRtp(RtpPacket::Ptr in, bool is_key) {
    if (_live) {
        auto &ref = _tracks[in->track_index];
        if (ref.rtp_stamp != in->getHeader()->stamp) {
            // rtp时间戳变化才计算ntp，节省cpu资源  [AUTO-TRANSLATED:729d54f2]
            // Only calculate NTP when the RTP timestamp changes, saving CPU resources
            int64_t stamp_ms = in->getStamp() * uint64_t(1000) / in->sample_rate;
            int64_t stamp_ms_inc;
            // 求rtp时间戳增量  [AUTO-TRANSLATED:f6ba022f]
            // Get the RTP timestamp increment
            ref.stamp.revise(stamp_ms, stamp_ms, stamp_ms_inc, stamp_ms_inc);
            ref.rtp_stamp = in->getHeader()->stamp;
            ref.ntp_stamp = stamp_ms_inc + _ntp_stamp_start;
        }

        // rtp拦截入口，此处统一赋值ntp  [AUTO-TRANSLATED:1412435a]
        // RTP interception entry, set NTP here uniformly
        in->ntp_stamp = ref.ntp_stamp;
        ref.rtp_seq = in->getSeq() + 1;
    } else {
        // 点播情况下设置ntp时间戳为rtp时间戳加基准ntp时间戳  [AUTO-TRANSLATED:b9f77de4]
        // In on-demand scenarios, set the NTP timestamp to the RTP timestamp plus the base NTP timestamp
        in->ntp_stamp = _ntp_stamp_start + (in->getStamp() * uint64_t(1000) / in->sample_rate);
    }
    _rtpRing->write(std::move(in), is_key);
}

RtspMuxer::RtspMuxer(const TitleSdp::Ptr &title) {
    if (!title) {
        _sdp = std::make_shared<TitleSdp>()->getSdp();
    } else {
        _live = title->getDuration() == 0;
        _sdp = title->getSdp();
    }
    _rtpRing = std::make_shared<RtpRing::RingType>();
    _rtpInterceptor = std::make_shared<RtpRing::RingType>();
    _rtpInterceptor->setDelegate(std::make_shared<RingDelegateHelper>([this](RtpPacket::Ptr in, bool is_key) {
        onRtp(std::move(in), is_key);
    }));

    _ntp_stamp_start = getCurrentMillisecond(true);
}

bool RtspMuxer::addTrack(const Track::Ptr &track) {
    if (_track_existed[track->getTrackType()]) {
        // rtsp不支持多个同类型track  [AUTO-TRANSLATED:87262d86]
        // RTSP does not support multiple tracks of the same type
        WarnL << "Already add a track kind of: " << track->getTrackTypeStr() << ", ignore track: " << track->getCodecName();
        return false;
    }

    auto &ref = _tracks[track->getIndex()];
    auto &encoder = ref.encoder;
    CHECK(!encoder);

    // payload type 96以后则为动态pt  [AUTO-TRANSLATED:812ac0a2]
    // Payload type 96 and above is dynamic PT
    Sdp::Ptr sdp = track->getSdp(96 + _index);
    if (!sdp) {
        WarnL << "Unsupported codec: " << track->getCodecName();
        return false;
    }

    encoder = Factory::getRtpEncoderByCodecId(track->getCodecId(), sdp->getPayloadType());
    if (!encoder) {
        return false;
    }
<<<<<<< HEAD
    auto rtp = std::dynamic_pointer_cast<RtpInfo>(encoder);
    // 标记已经存在该类型track
=======

    // 标记已经存在该类型track  [AUTO-TRANSLATED:ed79ebb5]
    // Mark that a track of this type already exists
>>>>>>> f3e2a29c
    _track_existed[track->getTrackType()] = true;

    {
        static atomic<uint32_t> s_ssrc(0);
        uint32_t ssrc = s_ssrc++;
        if (!ssrc) {
            // ssrc不能为0  [AUTO-TRANSLATED:312a1b47]
            // SSRC cannot be 0
            ssrc = s_ssrc++;
        }
        if (track->getTrackType() == TrackVideo) {
            // 视频的ssrc是偶数，方便调试  [AUTO-TRANSLATED:c22cd03f]
            // The video SSRC is even for debugging convenience
            ssrc = 2 * ssrc;
        } else {
            // 音频ssrc是奇数  [AUTO-TRANSLATED:50688636]
            // The audio SSRC is odd
            ssrc = 2 * ssrc + 1;
        }
        GET_CONFIG(uint32_t, audio_mtu, Rtp::kAudioMtuSize);
        GET_CONFIG(uint32_t, video_mtu, Rtp::kVideoMtuSize);
        auto mtu = track->getTrackType() == TrackVideo ? video_mtu : audio_mtu;
        encoder->setRtpInfo(ssrc, mtu, sdp->getSampleRate(), sdp->getPayloadType(), 2 * track->getTrackType(), track->getIndex());
        encoder->getRtpInfo().setSeq(ref.rtp_seq);
    }

    // 设置rtp输出环形缓存  [AUTO-TRANSLATED:5ac7e24a]
    // Set the RTP output circular buffer
    encoder->setRtpRing(_rtpInterceptor);

    auto str = sdp->getSdp();
    str += "a=control:trackID=";
    str += std::to_string(_index);
    str += "\r\n";

    // 添加其sdp  [AUTO-TRANSLATED:80958925]
    // Add its SDP
    _sdp.append(str);
    trySyncTrack();

    // rtp的时间戳是pts，允许回退  [AUTO-TRANSLATED:f4a977fc]
    // The RTP timestamp is PTS, allowing rollback
    if (track->getTrackType() == TrackVideo) {
        ref.stamp.enableRollback(true);
    }
    ++_index;
    return true;
}

void RtspMuxer::trySyncTrack() {
    Stamp *first = nullptr;
    for (auto &pr : _tracks) {
        if (!first) {
            first = &pr.second.stamp;
        } else {
            pr.second.stamp.syncTo(*first);
        }
    }
}

bool RtspMuxer::inputFrame(const Frame::Ptr &frame) {
    auto &encoder = _tracks[frame->getIndex()].encoder;
    return encoder ? encoder->inputFrame(frame) : false;
}

void RtspMuxer::flush() {
    for (auto &pr : _tracks) {
        if (pr.second.encoder) {
            pr.second.encoder->flush();
        }
    }
}

string RtspMuxer::getSdp() {
    return _sdp;
}

RtpRing::RingType::Ptr RtspMuxer::getRtpRing() const {
    return _rtpRing;
}

void RtspMuxer::resetTracks() {
    _sdp.clear();
    _tracks.clear();
    CLEAR_ARR(_track_existed);
}

} /* namespace mediakit */<|MERGE_RESOLUTION|>--- conflicted
+++ resolved
@@ -84,14 +84,9 @@
     if (!encoder) {
         return false;
     }
-<<<<<<< HEAD
     auto rtp = std::dynamic_pointer_cast<RtpInfo>(encoder);
-    // 标记已经存在该类型track
-=======
-
     // 标记已经存在该类型track  [AUTO-TRANSLATED:ed79ebb5]
     // Mark that a track of this type already exists
->>>>>>> f3e2a29c
     _track_existed[track->getTrackType()] = true;
 
     {
