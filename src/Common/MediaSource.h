<<<<<<< HEAD
﻿/*
 * Copyright (c) 2016 The ZLMediaKit project authors. All Rights Reserved.
 *
 * This file is part of ZLMediaKit(https://github.com/xiongziliang/ZLMediaKit).
 *
 * Use of this source code is governed by MIT license that can be found in the
 * LICENSE file in the root of the source tree. All contributing project authors
 * may be found in the AUTHORS file in the root of the source tree.
 */

#ifndef ZLMEDIAKIT_MEDIASOURCE_H
#define ZLMEDIAKIT_MEDIASOURCE_H

#include <mutex>
#include <string>
#include <memory>
#include <functional>
#include <unordered_map>
#include "Common/config.h"
#include "Common/Parser.h"
#include "Util/logger.h"
#include "Util/TimeTicker.h"
#include "Util/NoticeCenter.h"
#include "Util/List.h"
#include "Network/Socket.h"
#include "Rtsp/Rtsp.h"
#include "Rtmp/Rtmp.h"
#include "Extension/Track.h"
#include "Record/Recorder.h"

using namespace std;
using namespace toolkit;

namespace toolkit{
    class TcpSession;
}// namespace toolkit

namespace mediakit {

enum class MediaOriginType : uint8_t {
    unknown = 0,
    rtmp_push ,
    rtsp_push,
    rtp_push,
    pull,
    ffmpeg_pull,
    mp4_vod,
    device_chn
};

string getOriginTypeString(MediaOriginType type);

class MediaSource;
class MediaSourceEvent{
public:
    friend class MediaSource;
    MediaSourceEvent(){};
    virtual ~MediaSourceEvent(){};

    // 获取媒体源类型
    virtual MediaOriginType getOriginType(MediaSource &sender) const { return MediaOriginType::unknown; }
    // 获取媒体源url或者文件路径
    virtual string getOriginUrl(MediaSource &sender) const { return ""; }
    // 获取媒体源客户端相关信息
    virtual std::shared_ptr<SockInfo> getOriginSock(MediaSource &sender) const { return nullptr; }

    // 通知拖动进度条
    virtual bool seekTo(MediaSource &sender, uint32_t stamp) { return false; }
    // 通知其停止产生流
    virtual bool close(MediaSource &sender, bool force) { return false; }
    // 获取观看总人数
    virtual int totalReaderCount(MediaSource &sender) = 0;
    // 通知观看人数变化
    virtual void onReaderChanged(MediaSource &sender, int size);
    //流注册或注销事件
    virtual void onRegist(MediaSource &sender, bool regist) {};

    ////////////////////////仅供MultiMediaSourceMuxer对象继承////////////////////////
    // 开启或关闭录制
    virtual bool setupRecord(MediaSource &sender, Recorder::type type, bool start, const string &custom_path) { return false; };
    // 获取录制状态
    virtual bool isRecording(MediaSource &sender, Recorder::type type) { return false; };
    // 获取所有track相关信息
    virtual vector<Track::Ptr> getTracks(MediaSource &sender, bool trackReady = true) const { return vector<Track::Ptr>(); };
    // 开始发送ps-rtp
    virtual void startSendRtp(MediaSource &sender, const string &dst_url, uint16_t dst_port, const string &ssrc, bool is_udp, const function<void(const SockException &ex)> &cb) { cb(SockException(Err_other, "not implemented"));};
    // 停止发送ps-rtp
    virtual bool stopSendRtp(MediaSource &sender) {return false; }

private:
    Timer::Ptr _async_close_timer;
};

//该对象用于拦截感兴趣的MediaSourceEvent事件
class MediaSourceEventInterceptor : public MediaSourceEvent{
public:
    MediaSourceEventInterceptor(){}
    ~MediaSourceEventInterceptor() override {}

    void setDelegate(const std::weak_ptr<MediaSourceEvent> &listener);
    std::shared_ptr<MediaSourceEvent> getDelegate() const;

    MediaOriginType getOriginType(MediaSource &sender) const override;
    string getOriginUrl(MediaSource &sender) const override;
    std::shared_ptr<SockInfo> getOriginSock(MediaSource &sender) const override;

    bool seekTo(MediaSource &sender, uint32_t stamp) override;
    bool close(MediaSource &sender, bool force) override;
    int totalReaderCount(MediaSource &sender) override;
    void onReaderChanged(MediaSource &sender, int size) override;
    void onRegist(MediaSource &sender, bool regist) override;
    bool setupRecord(MediaSource &sender, Recorder::type type, bool start, const string &custom_path) override;
    bool isRecording(MediaSource &sender, Recorder::type type) override;
    vector<Track::Ptr> getTracks(MediaSource &sender, bool trackReady = true) const override;
    void startSendRtp(MediaSource &sender, const string &dst_url, uint16_t dst_port, const string &ssrc, bool is_udp, const function<void(const SockException &ex)> &cb) override;
    bool stopSendRtp(MediaSource &sender) override;

private:
    std::weak_ptr<MediaSourceEvent> _listener;
};

/**
 * 解析url获取媒体相关信息
 */
class MediaInfo{
public:
    ~MediaInfo() {}
    MediaInfo() {}
    MediaInfo(const string &url) { parse(url); }
    void parse(const string &url);

public:
    string _full_url;
    string _schema;
    string _host;
    string _port;
    string _vhost;
    string _app;
    string _streamid;
    string _param_strs;
};

class BytesSpeed {
public:
    BytesSpeed() = default;
    ~BytesSpeed() = default;

    /**
     * 添加统计字节
     */
    BytesSpeed& operator += (uint64_t bytes) {
        _bytes += bytes;
        if (_bytes > 1024 * 1024) {
            //数据大于1MB就计算一次网速
            computeSpeed();
        }
        return *this;
    }

    /**
     * 获取速度，单位bytes/s
     */
    int getSpeed() {
        if (_ticker.elapsedTime() < 1000) {
            //获取频率小于1秒，那么返回上次计算结果
            return _speed;
        }
        return computeSpeed();
    }

private:
    uint64_t computeSpeed() {
        auto elapsed = _ticker.elapsedTime();
        if (!elapsed) {
            return _speed;
        }
        _speed = _bytes * 1000 / elapsed;
        _ticker.resetTime();
        _bytes = 0;
        return _speed;
    }

private:
    int _speed = 0;
    uint64_t _bytes = 0;
    Ticker _ticker;
};

/**
 * 媒体源，任何rtsp/rtmp的直播流都源自该对象
 */
class MediaSource: public TrackSource, public enable_shared_from_this<MediaSource> {
public:
    typedef std::shared_ptr<MediaSource> Ptr;
    typedef unordered_map<string, weak_ptr<MediaSource> > StreamMap;
    typedef unordered_map<string, StreamMap > AppStreamMap;
    typedef unordered_map<string, AppStreamMap > VhostAppStreamMap;
    typedef unordered_map<string, VhostAppStreamMap > SchemaVhostAppStreamMap;

    MediaSource(const string &schema, const string &vhost, const string &app, const string &stream_id) ;
    virtual ~MediaSource() ;

    ////////////////获取MediaSource相关信息////////////////

    // 获取协议类型
    const string& getSchema() const;
    // 虚拟主机
    const string& getVhost() const;
    // 应用名
    const string& getApp() const;
    // 流id
    const string& getId() const;

    // 获取所有Track
    vector<Track::Ptr> getTracks(bool ready = true) const override;

    // 获取流当前时间戳
    virtual uint32_t getTimeStamp(TrackType type) { return 0; };
    // 设置时间戳
    virtual void setTimeStamp(uint32_t stamp) {};

    // 获取数据速率，单位bytes/s
    int getBytesSpeed(TrackType type = TrackInvalid);
    // 获取流创建GMT unix时间戳，单位秒
    uint64_t getCreateStamp() const;
    // 获取流上线时间，单位秒
    uint64_t getAliveSecond() const;

    ////////////////MediaSourceEvent相关接口实现////////////////

    // 设置监听者
    virtual void setListener(const std::weak_ptr<MediaSourceEvent> &listener);
    // 获取监听者
    std::weak_ptr<MediaSourceEvent> getListener(bool next = false) const;

    // 本协议获取观看者个数，可能返回本协议的观看人数，也可能返回总人数
    virtual int readerCount() = 0;
    // 观看者个数，包括(hls/rtsp/rtmp)
    virtual int totalReaderCount();

    // 获取媒体源类型
    MediaOriginType getOriginType() const;
    // 获取媒体源url或者文件路径
    string getOriginUrl() const;
    // 获取媒体源客户端相关信息
    std::shared_ptr<SockInfo> getOriginSock() const;

    // 拖动进度条
    bool seekTo(uint32_t stamp);
    // 关闭该流
    bool close(bool force);
    // 该流观看人数变化
    void onReaderChanged(int size);
    // 开启或关闭录制
    bool setupRecord(Recorder::type type, bool start, const string &custom_path);
    // 获取录制状态
    bool isRecording(Recorder::type type);
    // 开始发送ps-rtp
    void startSendRtp(const string &dst_url, uint16_t dst_port, const string &ssrc, bool is_udp, const function<void(const SockException &ex)> &cb);
    // 停止发送ps-rtp
    bool stopSendRtp();

    ////////////////static方法，查找或生成MediaSource////////////////

    // 同步查找流
    static Ptr find(const string &schema, const string &vhost, const string &app, const string &id);

    // 忽略类型，同步查找流，可能返回rtmp/rtsp/hls类型
    static Ptr find(const string &vhost, const string &app, const string &stream_id);

    // 异步查找流
    static void findAsync(const MediaInfo &info, const std::shared_ptr<TcpSession> &session, const function<void(const Ptr &src)> &cb);
    // 遍历所有流
    static void for_each_media(const function<void(const Ptr &src)> &cb);
    // 从mp4文件生成MediaSource
    static MediaSource::Ptr createFromMP4(const string &schema, const string &vhost, const string &app, const string &stream, const string &file_path = "", bool check_app = true);

protected:
    //媒体注册
    void regist();

private:
    //媒体注销
    bool unregist();
    //触发媒体事件
    void emitEvent(bool regist);

protected:
    BytesSpeed _speed[TrackMax];

private:
    time_t _create_stamp;
    Ticker _ticker;
    string _schema;
    string _vhost;
    string _app;
    string _stream_id;
    std::weak_ptr<MediaSourceEvent> _listener;
};

///缓存刷新策略类
class FlushPolicy {
public:
    FlushPolicy() = default;
    ~FlushPolicy() = default;

    bool isFlushAble(bool is_video, bool is_key, uint64_t new_stamp, int cache_size);

private:
    uint64_t _last_stamp[2] = {0, 0};
};

/// 合并写缓存模板
/// \tparam packet 包类型
/// \tparam policy 刷新缓存策略
/// \tparam packet_list 包缓存类型
template<typename packet, typename policy = FlushPolicy, typename packet_list = List<std::shared_ptr<packet> > >
class PacketCache {
public:
    PacketCache(){
        _cache = std::make_shared<packet_list>();
    }

    virtual ~PacketCache() = default;

    void inputPacket(uint64_t stamp, bool is_video, std::shared_ptr<packet> pkt, bool key_pos) {
        if (_policy.isFlushAble(is_video, key_pos, stamp, _cache->size())) {
            flushAll();
        }

        //追加数据到最后
        _cache->emplace_back(std::move(pkt));
        if (key_pos) {
            _key_pos = key_pos;
        }
    }

    virtual void clearCache() {
        _cache->clear();
    }

    virtual void onFlush(std::shared_ptr<packet_list>, bool key_pos) = 0;

private:
    void flushAll() {
        if (_cache->empty()) {
            return;
        }
        onFlush(std::move(_cache), _key_pos);
        _cache = std::make_shared<packet_list>();
        _key_pos = false;
    }

private:
    bool _key_pos = false;
    policy _policy;
    std::shared_ptr<packet_list> _cache;
};

} /* namespace mediakit */
=======
﻿/*
 * Copyright (c) 2016 The ZLMediaKit project authors. All Rights Reserved.
 *
 * This file is part of ZLMediaKit(https://github.com/xiongziliang/ZLMediaKit).
 *
 * Use of this source code is governed by MIT license that can be found in the
 * LICENSE file in the root of the source tree. All contributing project authors
 * may be found in the AUTHORS file in the root of the source tree.
 */

#ifndef ZLMEDIAKIT_MEDIASOURCE_H
#define ZLMEDIAKIT_MEDIASOURCE_H

#include <mutex>
#include <string>
#include <memory>
#include <functional>
#include <unordered_map>
#include "Common/config.h"
#include "Common/Parser.h"
#include "Util/logger.h"
#include "Util/TimeTicker.h"
#include "Util/NoticeCenter.h"
#include "Util/List.h"
#include "Network/Socket.h"
#include "Rtsp/Rtsp.h"
#include "Rtmp/Rtmp.h"
#include "Extension/Track.h"
#include "Record/Recorder.h"

using namespace std;
using namespace toolkit;

namespace toolkit{
    class TcpSession;
}// namespace toolkit

namespace mediakit {

enum class MediaOriginType : uint8_t {
    unknown = 0,
    rtmp_push ,
    rtsp_push,
    rtp_push,
    pull,
    ffmpeg_pull,
    mp4_vod,
    device_chn
};

string getOriginTypeString(MediaOriginType type);

class MediaSource;
class MediaSourceEvent{
public:
    friend class MediaSource;
    MediaSourceEvent(){};
    virtual ~MediaSourceEvent(){};

    // 获取媒体源类型
    virtual MediaOriginType getOriginType(MediaSource &sender) const { return MediaOriginType::unknown; }
    // 获取媒体源url或者文件路径
    virtual string getOriginUrl(MediaSource &sender) const { return ""; }
    // 获取媒体源客户端相关信息
    virtual std::shared_ptr<SockInfo> getOriginSock(MediaSource &sender) const { return nullptr; }

    // 通知拖动进度条
    virtual bool seekTo(MediaSource &sender, uint32_t stamp) { return false; }
    // 通知其停止产生流
    virtual bool close(MediaSource &sender, bool force) { return false; }
    // 获取观看总人数
    virtual int totalReaderCount(MediaSource &sender) = 0;
    // 通知观看人数变化
    virtual void onReaderChanged(MediaSource &sender, int size);
    //流注册或注销事件
    virtual void onRegist(MediaSource &sender, bool regist) {};

    ////////////////////////仅供MultiMediaSourceMuxer对象继承////////////////////////
    // 开启或关闭录制
    virtual bool setupRecord(MediaSource &sender, Recorder::type type, bool start, const string &custom_path) { return false; };
    // 获取录制状态
    virtual bool isRecording(MediaSource &sender, Recorder::type type) { return false; };
    // 获取所有track相关信息
    virtual vector<Track::Ptr> getTracks(MediaSource &sender, bool trackReady = true) const { return vector<Track::Ptr>(); };
    // 开始发送ps-rtp
    virtual void startSendRtp(MediaSource &sender, const string &dst_url, uint16_t dst_port, const string &ssrc, bool is_udp, uint16_t src_port, const function<void(const SockException &ex)> &cb) { cb(SockException(Err_other, "not implemented"));};
    // 停止发送ps-rtp
    virtual bool stopSendRtp(MediaSource &sender, const string &ssrc) {return false; }

private:
    Timer::Ptr _async_close_timer;
};

//该对象用于拦截感兴趣的MediaSourceEvent事件
class MediaSourceEventInterceptor : public MediaSourceEvent{
public:
    MediaSourceEventInterceptor(){}
    ~MediaSourceEventInterceptor() override {}

    void setDelegate(const std::weak_ptr<MediaSourceEvent> &listener);
    std::shared_ptr<MediaSourceEvent> getDelegate() const;

    MediaOriginType getOriginType(MediaSource &sender) const override;
    string getOriginUrl(MediaSource &sender) const override;
    std::shared_ptr<SockInfo> getOriginSock(MediaSource &sender) const override;

    bool seekTo(MediaSource &sender, uint32_t stamp) override;
    bool close(MediaSource &sender, bool force) override;
    int totalReaderCount(MediaSource &sender) override;
    void onReaderChanged(MediaSource &sender, int size) override;
    void onRegist(MediaSource &sender, bool regist) override;
    bool setupRecord(MediaSource &sender, Recorder::type type, bool start, const string &custom_path) override;
    bool isRecording(MediaSource &sender, Recorder::type type) override;
    vector<Track::Ptr> getTracks(MediaSource &sender, bool trackReady = true) const override;
    void startSendRtp(MediaSource &sender, const string &dst_url, uint16_t dst_port, const string &ssrc, bool is_udp, uint16_t src_port, const function<void(const SockException &ex)> &cb) override;
    bool stopSendRtp(MediaSource &sender, const string &ssrc) override;

private:
    std::weak_ptr<MediaSourceEvent> _listener;
};

/**
 * 解析url获取媒体相关信息
 */
class MediaInfo{
public:
    ~MediaInfo() {}
    MediaInfo() {}
    MediaInfo(const string &url) { parse(url); }
    void parse(const string &url);

public:
    string _full_url;
    string _schema;
    string _host;
    string _port;
    string _vhost;
    string _app;
    string _streamid;
    string _param_strs;
};

class BytesSpeed {
public:
    BytesSpeed() = default;
    ~BytesSpeed() = default;

    /**
     * 添加统计字节
     */
    BytesSpeed& operator += (uint64_t bytes) {
        _bytes += bytes;
        if (_bytes > 1024 * 1024) {
            //数据大于1MB就计算一次网速
            computeSpeed();
        }
        return *this;
    }

    /**
     * 获取速度，单位bytes/s
     */
    int getSpeed() {
        if (_ticker.elapsedTime() < 1000) {
            //获取频率小于1秒，那么返回上次计算结果
            return _speed;
        }
        return computeSpeed();
    }

private:
    uint64_t computeSpeed() {
        auto elapsed = _ticker.elapsedTime();
        if (!elapsed) {
            return _speed;
        }
        _speed = _bytes * 1000 / elapsed;
        _ticker.resetTime();
        _bytes = 0;
        return _speed;
    }

private:
    int _speed = 0;
    uint64_t _bytes = 0;
    Ticker _ticker;
};

/**
 * 媒体源，任何rtsp/rtmp的直播流都源自该对象
 */
class MediaSource: public TrackSource, public enable_shared_from_this<MediaSource> {
public:
    typedef std::shared_ptr<MediaSource> Ptr;
    typedef unordered_map<string, weak_ptr<MediaSource> > StreamMap;
    typedef unordered_map<string, StreamMap > AppStreamMap;
    typedef unordered_map<string, AppStreamMap > VhostAppStreamMap;
    typedef unordered_map<string, VhostAppStreamMap > SchemaVhostAppStreamMap;

    MediaSource(const string &schema, const string &vhost, const string &app, const string &stream_id) ;
    virtual ~MediaSource() ;

    ////////////////获取MediaSource相关信息////////////////

    // 获取协议类型
    const string& getSchema() const;
    // 虚拟主机
    const string& getVhost() const;
    // 应用名
    const string& getApp() const;
    // 流id
    const string& getId() const;

    // 获取所有Track
    vector<Track::Ptr> getTracks(bool ready = true) const override;

    // 获取流当前时间戳
    virtual uint32_t getTimeStamp(TrackType type) { return 0; };
    // 设置时间戳
    virtual void setTimeStamp(uint32_t stamp) {};

    // 获取数据速率，单位bytes/s
    int getBytesSpeed();
    // 获取流创建GMT unix时间戳，单位秒
    uint64_t getCreateStamp() const;
    // 获取流上线时间，单位秒
    uint64_t getAliveSecond() const;

    ////////////////MediaSourceEvent相关接口实现////////////////

    // 设置监听者
    virtual void setListener(const std::weak_ptr<MediaSourceEvent> &listener);
    // 获取监听者
    std::weak_ptr<MediaSourceEvent> getListener(bool next = false) const;

    // 本协议获取观看者个数，可能返回本协议的观看人数，也可能返回总人数
    virtual int readerCount() = 0;
    // 观看者个数，包括(hls/rtsp/rtmp)
    virtual int totalReaderCount();

    // 获取媒体源类型
    MediaOriginType getOriginType() const;
    // 获取媒体源url或者文件路径
    string getOriginUrl() const;
    // 获取媒体源客户端相关信息
    std::shared_ptr<SockInfo> getOriginSock() const;

    // 拖动进度条
    bool seekTo(uint32_t stamp);
    // 关闭该流
    bool close(bool force);
    // 该流观看人数变化
    void onReaderChanged(int size);
    // 开启或关闭录制
    bool setupRecord(Recorder::type type, bool start, const string &custom_path);
    // 获取录制状态
    bool isRecording(Recorder::type type);
    // 开始发送ps-rtp
    void startSendRtp(const string &dst_url, uint16_t dst_port, const string &ssrc, bool is_udp, uint16_t src_port, const function<void(const SockException &ex)> &cb);
    // 停止发送ps-rtp
    bool stopSendRtp(const string &ssrc);

    ////////////////static方法，查找或生成MediaSource////////////////

    // 同步查找流
    static Ptr find(const string &schema, const string &vhost, const string &app, const string &id);

    // 忽略类型，同步查找流，可能返回rtmp/rtsp/hls类型
    static Ptr find(const string &vhost, const string &app, const string &stream_id);

    // 异步查找流
    static void findAsync(const MediaInfo &info, const std::shared_ptr<TcpSession> &session, const function<void(const Ptr &src)> &cb);
    // 遍历所有流
    static void for_each_media(const function<void(const Ptr &src)> &cb);
    // 从mp4文件生成MediaSource
    static MediaSource::Ptr createFromMP4(const string &schema, const string &vhost, const string &app, const string &stream, const string &file_path = "", bool check_app = true);

protected:
    //媒体注册
    void regist();

private:
    //媒体注销
    bool unregist();
    //触发媒体事件
    void emitEvent(bool regist);

protected:
    BytesSpeed _speed;

private:
    time_t _create_stamp;
    Ticker _ticker;
    string _schema;
    string _vhost;
    string _app;
    string _stream_id;
    std::weak_ptr<MediaSourceEvent> _listener;
};

///缓存刷新策略类
class FlushPolicy {
public:
    FlushPolicy() = default;
    ~FlushPolicy() = default;

    bool isFlushAble(bool is_video, bool is_key, uint64_t new_stamp, int cache_size);

private:
    uint64_t _last_stamp[2] = {0, 0};
};

/// 合并写缓存模板
/// \tparam packet 包类型
/// \tparam policy 刷新缓存策略
/// \tparam packet_list 包缓存类型
template<typename packet, typename policy = FlushPolicy, typename packet_list = List<std::shared_ptr<packet> > >
class PacketCache {
public:
    PacketCache(){
        _cache = std::make_shared<packet_list>();
    }

    virtual ~PacketCache() = default;

    void inputPacket(uint64_t stamp, bool is_video, std::shared_ptr<packet> pkt, bool key_pos) {
        if (_policy.isFlushAble(is_video, key_pos, stamp, _cache->size())) {
            flushAll();
        }

        //追加数据到最后
        _cache->emplace_back(std::move(pkt));
        if (key_pos) {
            _key_pos = key_pos;
        }
    }

    virtual void clearCache() {
        _cache->clear();
    }

    virtual void onFlush(std::shared_ptr<packet_list>, bool key_pos) = 0;

private:
    void flushAll() {
        if (_cache->empty()) {
            return;
        }
        onFlush(std::move(_cache), _key_pos);
        _cache = std::make_shared<packet_list>();
        _key_pos = false;
    }

private:
    bool _key_pos = false;
    policy _policy;
    std::shared_ptr<packet_list> _cache;
};

} /* namespace mediakit */
>>>>>>> 62130f77
#endif //ZLMEDIAKIT_MEDIASOURCE_H<|MERGE_RESOLUTION|>--- conflicted
+++ resolved
@@ -1,4 +1,3 @@
-<<<<<<< HEAD
 ﻿/*
  * Copyright (c) 2016 The ZLMediaKit project authors. All Rights Reserved.
  *
@@ -84,367 +83,6 @@
     // 获取所有track相关信息
     virtual vector<Track::Ptr> getTracks(MediaSource &sender, bool trackReady = true) const { return vector<Track::Ptr>(); };
     // 开始发送ps-rtp
-    virtual void startSendRtp(MediaSource &sender, const string &dst_url, uint16_t dst_port, const string &ssrc, bool is_udp, const function<void(const SockException &ex)> &cb) { cb(SockException(Err_other, "not implemented"));};
-    // 停止发送ps-rtp
-    virtual bool stopSendRtp(MediaSource &sender) {return false; }
-
-private:
-    Timer::Ptr _async_close_timer;
-};
-
-//该对象用于拦截感兴趣的MediaSourceEvent事件
-class MediaSourceEventInterceptor : public MediaSourceEvent{
-public:
-    MediaSourceEventInterceptor(){}
-    ~MediaSourceEventInterceptor() override {}
-
-    void setDelegate(const std::weak_ptr<MediaSourceEvent> &listener);
-    std::shared_ptr<MediaSourceEvent> getDelegate() const;
-
-    MediaOriginType getOriginType(MediaSource &sender) const override;
-    string getOriginUrl(MediaSource &sender) const override;
-    std::shared_ptr<SockInfo> getOriginSock(MediaSource &sender) const override;
-
-    bool seekTo(MediaSource &sender, uint32_t stamp) override;
-    bool close(MediaSource &sender, bool force) override;
-    int totalReaderCount(MediaSource &sender) override;
-    void onReaderChanged(MediaSource &sender, int size) override;
-    void onRegist(MediaSource &sender, bool regist) override;
-    bool setupRecord(MediaSource &sender, Recorder::type type, bool start, const string &custom_path) override;
-    bool isRecording(MediaSource &sender, Recorder::type type) override;
-    vector<Track::Ptr> getTracks(MediaSource &sender, bool trackReady = true) const override;
-    void startSendRtp(MediaSource &sender, const string &dst_url, uint16_t dst_port, const string &ssrc, bool is_udp, const function<void(const SockException &ex)> &cb) override;
-    bool stopSendRtp(MediaSource &sender) override;
-
-private:
-    std::weak_ptr<MediaSourceEvent> _listener;
-};
-
-/**
- * 解析url获取媒体相关信息
- */
-class MediaInfo{
-public:
-    ~MediaInfo() {}
-    MediaInfo() {}
-    MediaInfo(const string &url) { parse(url); }
-    void parse(const string &url);
-
-public:
-    string _full_url;
-    string _schema;
-    string _host;
-    string _port;
-    string _vhost;
-    string _app;
-    string _streamid;
-    string _param_strs;
-};
-
-class BytesSpeed {
-public:
-    BytesSpeed() = default;
-    ~BytesSpeed() = default;
-
-    /**
-     * 添加统计字节
-     */
-    BytesSpeed& operator += (uint64_t bytes) {
-        _bytes += bytes;
-        if (_bytes > 1024 * 1024) {
-            //数据大于1MB就计算一次网速
-            computeSpeed();
-        }
-        return *this;
-    }
-
-    /**
-     * 获取速度，单位bytes/s
-     */
-    int getSpeed() {
-        if (_ticker.elapsedTime() < 1000) {
-            //获取频率小于1秒，那么返回上次计算结果
-            return _speed;
-        }
-        return computeSpeed();
-    }
-
-private:
-    uint64_t computeSpeed() {
-        auto elapsed = _ticker.elapsedTime();
-        if (!elapsed) {
-            return _speed;
-        }
-        _speed = _bytes * 1000 / elapsed;
-        _ticker.resetTime();
-        _bytes = 0;
-        return _speed;
-    }
-
-private:
-    int _speed = 0;
-    uint64_t _bytes = 0;
-    Ticker _ticker;
-};
-
-/**
- * 媒体源，任何rtsp/rtmp的直播流都源自该对象
- */
-class MediaSource: public TrackSource, public enable_shared_from_this<MediaSource> {
-public:
-    typedef std::shared_ptr<MediaSource> Ptr;
-    typedef unordered_map<string, weak_ptr<MediaSource> > StreamMap;
-    typedef unordered_map<string, StreamMap > AppStreamMap;
-    typedef unordered_map<string, AppStreamMap > VhostAppStreamMap;
-    typedef unordered_map<string, VhostAppStreamMap > SchemaVhostAppStreamMap;
-
-    MediaSource(const string &schema, const string &vhost, const string &app, const string &stream_id) ;
-    virtual ~MediaSource() ;
-
-    ////////////////获取MediaSource相关信息////////////////
-
-    // 获取协议类型
-    const string& getSchema() const;
-    // 虚拟主机
-    const string& getVhost() const;
-    // 应用名
-    const string& getApp() const;
-    // 流id
-    const string& getId() const;
-
-    // 获取所有Track
-    vector<Track::Ptr> getTracks(bool ready = true) const override;
-
-    // 获取流当前时间戳
-    virtual uint32_t getTimeStamp(TrackType type) { return 0; };
-    // 设置时间戳
-    virtual void setTimeStamp(uint32_t stamp) {};
-
-    // 获取数据速率，单位bytes/s
-    int getBytesSpeed(TrackType type = TrackInvalid);
-    // 获取流创建GMT unix时间戳，单位秒
-    uint64_t getCreateStamp() const;
-    // 获取流上线时间，单位秒
-    uint64_t getAliveSecond() const;
-
-    ////////////////MediaSourceEvent相关接口实现////////////////
-
-    // 设置监听者
-    virtual void setListener(const std::weak_ptr<MediaSourceEvent> &listener);
-    // 获取监听者
-    std::weak_ptr<MediaSourceEvent> getListener(bool next = false) const;
-
-    // 本协议获取观看者个数，可能返回本协议的观看人数，也可能返回总人数
-    virtual int readerCount() = 0;
-    // 观看者个数，包括(hls/rtsp/rtmp)
-    virtual int totalReaderCount();
-
-    // 获取媒体源类型
-    MediaOriginType getOriginType() const;
-    // 获取媒体源url或者文件路径
-    string getOriginUrl() const;
-    // 获取媒体源客户端相关信息
-    std::shared_ptr<SockInfo> getOriginSock() const;
-
-    // 拖动进度条
-    bool seekTo(uint32_t stamp);
-    // 关闭该流
-    bool close(bool force);
-    // 该流观看人数变化
-    void onReaderChanged(int size);
-    // 开启或关闭录制
-    bool setupRecord(Recorder::type type, bool start, const string &custom_path);
-    // 获取录制状态
-    bool isRecording(Recorder::type type);
-    // 开始发送ps-rtp
-    void startSendRtp(const string &dst_url, uint16_t dst_port, const string &ssrc, bool is_udp, const function<void(const SockException &ex)> &cb);
-    // 停止发送ps-rtp
-    bool stopSendRtp();
-
-    ////////////////static方法，查找或生成MediaSource////////////////
-
-    // 同步查找流
-    static Ptr find(const string &schema, const string &vhost, const string &app, const string &id);
-
-    // 忽略类型，同步查找流，可能返回rtmp/rtsp/hls类型
-    static Ptr find(const string &vhost, const string &app, const string &stream_id);
-
-    // 异步查找流
-    static void findAsync(const MediaInfo &info, const std::shared_ptr<TcpSession> &session, const function<void(const Ptr &src)> &cb);
-    // 遍历所有流
-    static void for_each_media(const function<void(const Ptr &src)> &cb);
-    // 从mp4文件生成MediaSource
-    static MediaSource::Ptr createFromMP4(const string &schema, const string &vhost, const string &app, const string &stream, const string &file_path = "", bool check_app = true);
-
-protected:
-    //媒体注册
-    void regist();
-
-private:
-    //媒体注销
-    bool unregist();
-    //触发媒体事件
-    void emitEvent(bool regist);
-
-protected:
-    BytesSpeed _speed[TrackMax];
-
-private:
-    time_t _create_stamp;
-    Ticker _ticker;
-    string _schema;
-    string _vhost;
-    string _app;
-    string _stream_id;
-    std::weak_ptr<MediaSourceEvent> _listener;
-};
-
-///缓存刷新策略类
-class FlushPolicy {
-public:
-    FlushPolicy() = default;
-    ~FlushPolicy() = default;
-
-    bool isFlushAble(bool is_video, bool is_key, uint64_t new_stamp, int cache_size);
-
-private:
-    uint64_t _last_stamp[2] = {0, 0};
-};
-
-/// 合并写缓存模板
-/// \tparam packet 包类型
-/// \tparam policy 刷新缓存策略
-/// \tparam packet_list 包缓存类型
-template<typename packet, typename policy = FlushPolicy, typename packet_list = List<std::shared_ptr<packet> > >
-class PacketCache {
-public:
-    PacketCache(){
-        _cache = std::make_shared<packet_list>();
-    }
-
-    virtual ~PacketCache() = default;
-
-    void inputPacket(uint64_t stamp, bool is_video, std::shared_ptr<packet> pkt, bool key_pos) {
-        if (_policy.isFlushAble(is_video, key_pos, stamp, _cache->size())) {
-            flushAll();
-        }
-
-        //追加数据到最后
-        _cache->emplace_back(std::move(pkt));
-        if (key_pos) {
-            _key_pos = key_pos;
-        }
-    }
-
-    virtual void clearCache() {
-        _cache->clear();
-    }
-
-    virtual void onFlush(std::shared_ptr<packet_list>, bool key_pos) = 0;
-
-private:
-    void flushAll() {
-        if (_cache->empty()) {
-            return;
-        }
-        onFlush(std::move(_cache), _key_pos);
-        _cache = std::make_shared<packet_list>();
-        _key_pos = false;
-    }
-
-private:
-    bool _key_pos = false;
-    policy _policy;
-    std::shared_ptr<packet_list> _cache;
-};
-
-} /* namespace mediakit */
-=======
-﻿/*
- * Copyright (c) 2016 The ZLMediaKit project authors. All Rights Reserved.
- *
- * This file is part of ZLMediaKit(https://github.com/xiongziliang/ZLMediaKit).
- *
- * Use of this source code is governed by MIT license that can be found in the
- * LICENSE file in the root of the source tree. All contributing project authors
- * may be found in the AUTHORS file in the root of the source tree.
- */
-
-#ifndef ZLMEDIAKIT_MEDIASOURCE_H
-#define ZLMEDIAKIT_MEDIASOURCE_H
-
-#include <mutex>
-#include <string>
-#include <memory>
-#include <functional>
-#include <unordered_map>
-#include "Common/config.h"
-#include "Common/Parser.h"
-#include "Util/logger.h"
-#include "Util/TimeTicker.h"
-#include "Util/NoticeCenter.h"
-#include "Util/List.h"
-#include "Network/Socket.h"
-#include "Rtsp/Rtsp.h"
-#include "Rtmp/Rtmp.h"
-#include "Extension/Track.h"
-#include "Record/Recorder.h"
-
-using namespace std;
-using namespace toolkit;
-
-namespace toolkit{
-    class TcpSession;
-}// namespace toolkit
-
-namespace mediakit {
-
-enum class MediaOriginType : uint8_t {
-    unknown = 0,
-    rtmp_push ,
-    rtsp_push,
-    rtp_push,
-    pull,
-    ffmpeg_pull,
-    mp4_vod,
-    device_chn
-};
-
-string getOriginTypeString(MediaOriginType type);
-
-class MediaSource;
-class MediaSourceEvent{
-public:
-    friend class MediaSource;
-    MediaSourceEvent(){};
-    virtual ~MediaSourceEvent(){};
-
-    // 获取媒体源类型
-    virtual MediaOriginType getOriginType(MediaSource &sender) const { return MediaOriginType::unknown; }
-    // 获取媒体源url或者文件路径
-    virtual string getOriginUrl(MediaSource &sender) const { return ""; }
-    // 获取媒体源客户端相关信息
-    virtual std::shared_ptr<SockInfo> getOriginSock(MediaSource &sender) const { return nullptr; }
-
-    // 通知拖动进度条
-    virtual bool seekTo(MediaSource &sender, uint32_t stamp) { return false; }
-    // 通知其停止产生流
-    virtual bool close(MediaSource &sender, bool force) { return false; }
-    // 获取观看总人数
-    virtual int totalReaderCount(MediaSource &sender) = 0;
-    // 通知观看人数变化
-    virtual void onReaderChanged(MediaSource &sender, int size);
-    //流注册或注销事件
-    virtual void onRegist(MediaSource &sender, bool regist) {};
-
-    ////////////////////////仅供MultiMediaSourceMuxer对象继承////////////////////////
-    // 开启或关闭录制
-    virtual bool setupRecord(MediaSource &sender, Recorder::type type, bool start, const string &custom_path) { return false; };
-    // 获取录制状态
-    virtual bool isRecording(MediaSource &sender, Recorder::type type) { return false; };
-    // 获取所有track相关信息
-    virtual vector<Track::Ptr> getTracks(MediaSource &sender, bool trackReady = true) const { return vector<Track::Ptr>(); };
-    // 开始发送ps-rtp
     virtual void startSendRtp(MediaSource &sender, const string &dst_url, uint16_t dst_port, const string &ssrc, bool is_udp, uint16_t src_port, const function<void(const SockException &ex)> &cb) { cb(SockException(Err_other, "not implemented"));};
     // 停止发送ps-rtp
     virtual bool stopSendRtp(MediaSource &sender, const string &ssrc) {return false; }
@@ -582,7 +220,7 @@
     virtual void setTimeStamp(uint32_t stamp) {};
 
     // 获取数据速率，单位bytes/s
-    int getBytesSpeed();
+    int getBytesSpeed(TrackType type = TrackInvalid);
     // 获取流创建GMT unix时间戳，单位秒
     uint64_t getCreateStamp() const;
     // 获取流上线时间，单位秒
@@ -648,7 +286,7 @@
     void emitEvent(bool regist);
 
 protected:
-    BytesSpeed _speed;
+    BytesSpeed _speed[TrackMax];
 
 private:
     time_t _create_stamp;
@@ -720,5 +358,4 @@
 };
 
 } /* namespace mediakit */
->>>>>>> 62130f77
 #endif //ZLMEDIAKIT_MEDIASOURCE_H