--- conflicted
+++ resolved
@@ -250,12 +250,8 @@
     // 是否开启MP4录制  [AUTO-TRANSLATED:0157b014]
     // Whether to enable MP4 recording
     bool enable_mp4;
-<<<<<<< HEAD
-    //是否开启转换为rtsp
-=======
-    // 是否开启转换为rtsp/webrtc  [AUTO-TRANSLATED:0711cb18]
-    // Whether to enable conversion to rtsp/webrtc
->>>>>>> f3e2a29c
+    // 是否开启转换为rtsp  [AUTO-TRANSLATED:0711cb18]
+    // Whether to enable conversion to rtsp
     bool enable_rtsp;
     // 是否开启转换为rtmp/flv  [AUTO-TRANSLATED:d4774119]
     // Whether to enable conversion to rtmp/flv
@@ -266,18 +262,13 @@
     // 是否开启转换为http-fmp4/ws-fmp4  [AUTO-TRANSLATED:8c96e1e4]
     // Whether to enable conversion to http-fmp4/ws-fmp4
     bool enable_fmp4;
-<<<<<<< HEAD
     //是否开启转换为webrtc
     bool enable_rtc;
     // 是否启用音频转码
     bool audio_transcode;
     bool rtc_demand;
-    // hls协议是否按需生成，如果hls.segNum配置为0(意味着hls录制)，那么hls将一直生成(不管此开关)
-=======
-
     // hls协议是否按需生成，如果hls.segNum配置为0(意味着hls录制)，那么hls将一直生成(不管此开关)  [AUTO-TRANSLATED:4653b411]
     // Whether to generate hls protocol on demand, if hls.segNum is configured to 0 (meaning hls recording), then hls will always be generated (regardless of this switch)
->>>>>>> f3e2a29c
     bool hls_demand;
     // rtsp[s]协议是否按需生成  [AUTO-TRANSLATED:1c3237b0]
     // Whether to generate rtsp[s] protocol on demand
