--- conflicted
+++ resolved
@@ -237,7 +237,6 @@
                                 0x39, 0x1a, 0x77, 0x92, 0x9b, 0xff, 0xc6, 0xae, 0xf8, 0x36, 0xba, 0xa8, 0xaa, 0x6b, 0x1e, 0x8c,
                                 0xc5, 0x97, 0x39, 0x6a, 0xb8, 0xa2, 0x55, 0xa8, 0xf8};
 
-<<<<<<< HEAD
 static uint8_t opus_silence[] = {
   0xf8, 0xff, 0xfe, 0x00, 0x00, 0x00, 0x00, 0x00,
   0x00, 0x00, 0x00, 0x00, 0x00, 0x00, 0x00, 0x00,
@@ -251,6 +250,7 @@
   0x00, 0x00, 0x00, 0x00, 0x00, 0x00, 0x00, 0x00
 };
 static uint8_t g711_silence[160] = { 0 };
+static uint8_t ADTS_CONFIG[2] = { 0x15, 0x88 };
 
 MuteAudioMaker::MuteAudioMaker(CodecId codec /*= CodecAAC*/) : _codec(codec)
 {
@@ -276,15 +276,15 @@
     switch (_codec)
     {
     case CodecAAC:
-        return std::make_shared<FrameFromStaticPtr>(_codec, (char*)s_mute_adts, sizeof(s_mute_adts),
-            dts, 0, ADTS_HEADER_LEN);
+        return std::make_shared<FrameToCache<FrameFromPtr>>(_codec, (char*)s_mute_adts, sizeof(s_mute_adts),
+            dts, 0, 7);
         break;
     case CodecOpus:
-        return std::make_shared<FrameFromStaticPtr>(_codec, (char*)opus_silence, sizeof(opus_silence),
+        return std::make_shared<FrameToCache<FrameFromPtr>>(_codec, (char*)opus_silence, sizeof(opus_silence),
             dts, 0, 0);
     case CodecG711A:
     case CodecG711U:
-        return std::make_shared<FrameFromStaticPtr>(_codec, (char*)g711_silence, sizeof(g711_silence),
+        return std::make_shared<FrameToCache<FrameFromPtr>>(_codec, (char*)g711_silence, sizeof(g711_silence),
             dts, 0, 0);
     default:
         return nullptr;
@@ -292,33 +292,22 @@
 }
 
 bool MuteAudioMaker::inputFrame(const Frame::Ptr &frame) {
+    if (_track_index == -1) {
+        // 锁定track
+        _track_index = frame->getIndex();
+    }
+    if (frame->getIndex() != _track_index) {
+        // 不是锁定的track
+        return false;
+    }
     if (frame->getTrackType() == TrackVideo && _frame_ms > 0) {
         auto audio_idx = frame->dts() / _frame_ms;
         if (_audio_idx != audio_idx) {
             _audio_idx = audio_idx;
-            return FrameDispatcher::inputFrame(makeSlienceFrame(_audio_idx * _frame_ms));
-        }
-=======
-#define MUTE_ADTS_DATA s_mute_adts
-#define MUTE_ADTS_DATA_MS 128
-static uint8_t ADTS_CONFIG[2] = { 0x15, 0x88 };
-
-bool MuteAudioMaker::inputFrame(const Frame::Ptr &frame) {
-    if (_track_index == -1) {
-        // 锁定track
-        _track_index = frame->getIndex();
-    }
-    if (frame->getIndex() != _track_index) {
-        // 不是锁定的track
-        return false;
-    }
-    auto audio_idx = frame->dts() / MUTE_ADTS_DATA_MS;
-    if (_audio_idx != audio_idx) {
-        _audio_idx = audio_idx;
-        auto aacFrame = std::make_shared<FrameToCache<FrameFromPtr>>(CodecAAC, (char *)MUTE_ADTS_DATA, sizeof(s_mute_adts), _audio_idx * MUTE_ADTS_DATA_MS, 0, 7);
-        aacFrame->setIndex(MUTE_AUDIO_INDEX);
-        return FrameDispatcher::inputFrame(aacFrame);
->>>>>>> 3e7e1a31
+            auto frame = makeSlienceFrame(_audio_idx * _frame_ms);
+			frame->setIndex(MUTE_AUDIO_INDEX);
+            return FrameDispatcher::inputFrame(frame);
+        }
     }
     return false;
 }
@@ -332,19 +321,11 @@
             return false;
         }
     }
-<<<<<<< HEAD
-    auto audio = std::make_shared<AACTrack>(makeAacConfig(s_mute_adts, ADTS_HEADER_LEN));
-    _track_map[audio->getTrackType()] = std::make_pair(audio, true);
-    audio->addDelegate([this](const Frame::Ptr &frame) {
-        return onTrackFrame(frame);
-    });
-=======
     auto audio = Factory::getTrackByCodecId(CodecAAC);
     audio->setIndex(MUTE_AUDIO_INDEX);
     audio->setExtraData(ADTS_CONFIG, 2);
     _track_map[MUTE_AUDIO_INDEX] = std::make_pair(audio, true);
     audio->addDelegate([this](const Frame::Ptr &frame) { return onTrackFrame(frame); });
->>>>>>> 3e7e1a31
     _mute_audio_maker = std::make_shared<MuteAudioMaker>();
     _mute_audio_maker->addDelegate([audio](const Frame::Ptr &frame) { return audio->inputFrame(frame); });
     onTrackReady(audio);
