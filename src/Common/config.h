--- conflicted
+++ resolved
@@ -202,13 +202,10 @@
 extern const std::string kUnreadyFrameCache;
 // 是否启用观看人数变化事件广播，置1则启用，置0则关闭
 extern const std::string kBroadcastPlayerCountChanged;
-<<<<<<< HEAD
+// 绑定的本地网卡ip
+extern const std::string kListenIP;
 extern const std::string kOpusBitrate;
 extern const std::string kAacBitrate;
-=======
-// 绑定的本地网卡ip
-extern const std::string kListenIP;
->>>>>>> 6889afbc
 } // namespace General
 
 namespace Protocol {
