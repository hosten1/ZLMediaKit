﻿/*
 * Copyright (c) 2016-present The ZLMediaKit project authors. All Rights Reserved.
 *
 * This file is part of ZLMediaKit(https://github.com/ZLMediaKit/ZLMediaKit).
 *
 * Use of this source code is governed by MIT-like license that can be found in the
 * LICENSE file in the root of the source tree. All contributing project authors
 * may be found in the AUTHORS file in the root of the source tree.
 */
#include <mutex>
#include "Util/util.h"
#include "Util/NoticeCenter.h"
#include "Network/sockutil.h"
#include "Network/Session.h"
#include "MediaSource.h"
#include "Common/config.h"
#include "Common/Parser.h"
#include "Common/MultiMediaSourceMuxer.h"
#include "Record/MP4Reader.h"
#include "PacketCache.h"

using namespace std;
using namespace toolkit;

namespace toolkit {
    StatisticImp(mediakit::MediaSource);
}

namespace mediakit {

static recursive_mutex s_media_source_mtx;
using StreamMap = unordered_map<string/*strema_id*/, weak_ptr<MediaSource> >;
using AppStreamMap = unordered_map<string/*app*/, StreamMap>;
using VhostAppStreamMap = unordered_map<string/*vhost*/, AppStreamMap>;
using SchemaVhostAppStreamMap = unordered_map<string/*schema*/, VhostAppStreamMap>;
static SchemaVhostAppStreamMap s_media_source_map;

string getOriginTypeString(MediaOriginType type){
#define SWITCH_CASE(type) case MediaOriginType::type : return #type
    switch (type) {
        SWITCH_CASE(unknown);
        SWITCH_CASE(rtmp_push);
        SWITCH_CASE(rtsp_push);
        SWITCH_CASE(rtp_push);
        SWITCH_CASE(pull);
        SWITCH_CASE(ffmpeg_pull);
        SWITCH_CASE(mp4_vod);
        SWITCH_CASE(device_chn);
        SWITCH_CASE(rtc_push);
        SWITCH_CASE(srt_push);
        default : return "unknown";
    }
}

//////////////////////////////////////////////////////////////////////////////////////////////////////////////

ProtocolOption::ProtocolOption() {
<<<<<<< HEAD
    GET_CONFIG(int, s_modify_stamp, Protocol::kModifyStamp);
    GET_CONFIG(bool, s_enabel_audio, Protocol::kEnableAudio);
    GET_CONFIG(bool, s_add_mute_audio, Protocol::kAddMuteAudio);
    GET_CONFIG(bool, s_auto_close, Protocol::kAutoClose);
    GET_CONFIG(uint32_t, s_continue_push_ms, Protocol::kContinuePushMS);

    GET_CONFIG(bool, s_enable_hls, Protocol::kEnableHls);
    GET_CONFIG(bool, s_enable_hls_fmp4, Protocol::kEnableHlsFmp4);
    GET_CONFIG(bool, s_enable_mp4, Protocol::kEnableMP4);
    GET_CONFIG(bool, s_enable_rtsp, Protocol::kEnableRtsp);
    GET_CONFIG(bool, s_enable_rtmp, Protocol::kEnableRtmp);
    GET_CONFIG(bool, s_enable_ts, Protocol::kEnableTS);
    GET_CONFIG(bool, s_enable_fmp4, Protocol::kEnableFMP4);
    GET_CONFIG(bool, s_enable_rtc, Protocol::kEnableRtc);
    GET_CONFIG(bool, s_audio_transcode, Protocol::kAudioTranscode);
    GET_CONFIG(bool, s_rtc_demand, Protocol::kRtcDemand);
    GET_CONFIG(bool, s_hls_demand, Protocol::kHlsDemand);
    GET_CONFIG(bool, s_rtsp_demand, Protocol::kRtspDemand);
    GET_CONFIG(bool, s_rtmp_demand, Protocol::kRtmpDemand);
    GET_CONFIG(bool, s_ts_demand, Protocol::kTSDemand);
    GET_CONFIG(bool, s_fmp4_demand, Protocol::kFMP4Demand);

    GET_CONFIG(bool, s_mp4_as_player, Protocol::kMP4AsPlayer);
    GET_CONFIG(uint32_t, s_mp4_max_second, Protocol::kMP4MaxSecond);
    GET_CONFIG(string, s_mp4_save_path, Protocol::kMP4SavePath);

    GET_CONFIG(string, s_hls_save_path, Protocol::kHlsSavePath);

    modify_stamp = s_modify_stamp;
    enable_audio = s_enabel_audio;
    add_mute_audio = s_add_mute_audio;
    auto_close = s_auto_close;
    continue_push_ms = s_continue_push_ms;

    enable_hls = s_enable_hls;
    enable_hls_fmp4 = s_enable_hls_fmp4;
    enable_mp4 = s_enable_mp4;
    enable_rtsp = s_enable_rtsp;
    enable_rtmp = s_enable_rtmp;
    enable_ts = s_enable_ts;
    enable_fmp4 = s_enable_fmp4;
    enable_rtc = s_enable_rtc;
    audio_transcode = s_audio_transcode;
    rtc_demand = s_rtc_demand;
    hls_demand = s_hls_demand;
    rtsp_demand = s_rtsp_demand;
    rtmp_demand = s_rtmp_demand;
    ts_demand = s_ts_demand;
    fmp4_demand = s_fmp4_demand;

    mp4_as_player = s_mp4_as_player;
    mp4_max_second = s_mp4_max_second;
    mp4_save_path = s_mp4_save_path;

    hls_save_path = s_hls_save_path;
=======
    mINI ini;
    auto &config = mINI::Instance();
    static auto sz = strlen(Protocol::kFieldName);
    for (auto it = config.lower_bound(Protocol::kFieldName); it != config.end() && start_with(it->first, Protocol::kFieldName); ++it) {
        ini.emplace(it->first.substr(sz), it->second);
    }
    load(ini);
>>>>>>> 3e7e1a31
}

//////////////////////////////////////////////////////////////////////////////////////////////////////////////

struct MediaSourceNull : public MediaSource {
    MediaSourceNull() : MediaSource("schema", MediaTuple{"vhost", "app", "stream", ""}) {};
    int readerCount() override { return 0; }
};

MediaSource &MediaSource::NullMediaSource() {
    static std::shared_ptr<MediaSource> s_null = std::make_shared<MediaSourceNull>();
    return *s_null;
}

MediaSource::MediaSource(const string &schema, const MediaTuple& tuple): _tuple(tuple) {
    GET_CONFIG(bool, enableVhost, General::kEnableVhost);
    if (!enableVhost || _tuple.vhost.empty()) {
        _tuple.vhost = DEFAULT_VHOST;
    }
    _schema = schema;
    _create_stamp = time(NULL);
}

MediaSource::~MediaSource() {
    try {
        unregist();
    } catch (std::exception &ex) {
        WarnL << "Exception occurred: " << ex.what();
    }
}

std::shared_ptr<void> MediaSource::getOwnership() {
    if (_owned.test_and_set()) {
        //已经被所有
        return nullptr;
    }
    weak_ptr<MediaSource> weak_self = shared_from_this();
    //确保返回的Ownership智能指针不为空，0x01无实际意义
    return std::shared_ptr<void>((void *) 0x01, [weak_self](void *ptr) {
        auto strong_self = weak_self.lock();
        if (strong_self) {
            strong_self->_owned.clear();
        }
    });
}

int MediaSource::getBytesSpeed(TrackType type){
    if(type == TrackInvalid || type == TrackMax){
        return _speed[TrackVideo].getSpeed() + _speed[TrackAudio].getSpeed();
    }
    return _speed[type].getSpeed();
}

uint64_t MediaSource::getAliveSecond() const {
    //使用Ticker对象获取存活时间的目的是防止修改系统时间导致回退
    return _ticker.createdTime() / 1000;
}

vector<Track::Ptr> MediaSource::getTracks(bool ready) const {
    auto listener = _listener.lock();
    if(!listener){
        return vector<Track::Ptr>();
    }
    return listener->getMediaTracks(const_cast<MediaSource &>(*this), ready);
}

void MediaSource::setListener(const std::weak_ptr<MediaSourceEvent> &listener){
    _listener = listener;
}

std::weak_ptr<MediaSourceEvent> MediaSource::getListener() const {
    return _listener;
}

int MediaSource::totalReaderCount(){
    auto listener = _listener.lock();
    if(!listener){
        return readerCount();
    }
    return listener->totalReaderCount(*this);
}

MediaOriginType MediaSource::getOriginType() const {
    auto listener = _listener.lock();
    if (!listener) {
        return MediaOriginType::unknown;
    }
    return listener->getOriginType(const_cast<MediaSource &>(*this));
}

string MediaSource::getOriginUrl() const {
    auto listener = _listener.lock();
    if (!listener) {
        return getUrl();
    }
    auto ret = listener->getOriginUrl(const_cast<MediaSource &>(*this));
    if (!ret.empty()) {
        return ret;
    }
    return getUrl();
}

std::shared_ptr<SockInfo> MediaSource::getOriginSock() const {
    auto listener = _listener.lock();
    if (!listener) {
        return nullptr;
    }
    return listener->getOriginSock(const_cast<MediaSource &>(*this));
}

bool MediaSource::seekTo(uint32_t stamp) {
    auto listener = _listener.lock();
    if(!listener){
        return false;
    }
    return listener->seekTo(*this, stamp);
}

bool MediaSource::pause(bool pause) {
    auto listener = _listener.lock();
    if (!listener) {
        return false;
    }
    return listener->pause(*this, pause);
}

bool MediaSource::speed(float speed) {
    auto listener = _listener.lock();
    if (!listener) {
        return false;
    }
    return listener->speed(*this, speed);
}

bool MediaSource::close(bool force) {
    auto listener = _listener.lock();
    if (!listener) {
        return false;
    }
    if (!force && totalReaderCount()) {
        //有人观看，不强制关闭
        return false;
    }
    return listener->close(*this);
}

float MediaSource::getLossRate(mediakit::TrackType type) {
    auto listener = _listener.lock();
    if (!listener) {
        return -1;
    }
    return listener->getLossRate(*this, type);
}

toolkit::EventPoller::Ptr MediaSource::getOwnerPoller() {
    toolkit::EventPoller::Ptr ret;
    auto listener = _listener.lock();
    if (listener) {
        return listener->getOwnerPoller(*this);
    }
    throw std::runtime_error(toolkit::demangle(typeid(*this).name()) + "::getOwnerPoller failed: " + getUrl());
}

std::shared_ptr<MultiMediaSourceMuxer> MediaSource::getMuxer() const {
    auto listener = _listener.lock();
    return listener ? listener->getMuxer(const_cast<MediaSource&>(*this)) : nullptr;
}

std::shared_ptr<RtpProcess> MediaSource::getRtpProcess() const {
    auto listener = _listener.lock();
    return listener ? listener->getRtpProcess(const_cast<MediaSource&>(*this)) : nullptr;
}

void MediaSource::onReaderChanged(int size) {
    try {
        weak_ptr<MediaSource> weak_self = shared_from_this();
        getOwnerPoller()->async([weak_self, size]() {
            auto strong_self = weak_self.lock();
            if (!strong_self) {
                return;
            }
            auto listener = strong_self->_listener.lock();
            if (listener) {
                listener->onReaderChanged(*strong_self, size);
            }
        });
    } catch (MediaSourceEvent::NotImplemented &ex) {
        // 未实现接口，应该打印异常
        WarnL << ex.what();
    } catch (...) {
        // getOwnerPoller()接口抛异常机制应该只对外不对内
        // 所以listener已经销毁导致获取归属线程失败的异常直接忽略
    }
}

bool MediaSource::setupRecord(Recorder::type type, bool start, const string &custom_path, size_t max_second){
    auto listener = _listener.lock();
    if (!listener) {
        WarnL << "未设置MediaSource的事件监听者，setupRecord失败:" << getUrl();
        return false;
    }
    return listener->setupRecord(*this, type, start, custom_path, max_second);
}

bool MediaSource::isRecording(Recorder::type type){
    auto listener = _listener.lock();
    if(!listener){
        return false;
    }
    return listener->isRecording(*this, type);
}

void MediaSource::startSendRtp(const MediaSourceEvent::SendRtpArgs &args, const std::function<void(uint16_t, const toolkit::SockException &)> cb) {
    auto listener = _listener.lock();
    if (!listener) {
        cb(0, SockException(Err_other, "尚未设置事件监听器"));
        return;
    }
    return listener->startSendRtp(*this, args, cb);
}

bool MediaSource::stopSendRtp(const string &ssrc) {
    auto listener = _listener.lock();
    if (!listener) {
        return false;
    }
    return listener->stopSendRtp(*this, ssrc);
}

template<typename MAP, typename LIST, typename First, typename ...KeyTypes>
static void for_each_media_l(const MAP &map, LIST &list, const First &first, const KeyTypes &...keys) {
    if (first.empty()) {
        for (auto &pr : map) {
            for_each_media_l(pr.second, list, keys...);
        }
        return;
    }
    auto it = map.find(first);
    if (it != map.end()) {
        for_each_media_l(it->second, list, keys...);
    }
}

template<typename LIST, typename Ptr>
static void emplace_back(LIST &list, const Ptr &ptr) {
    auto src = ptr.lock();
    if (src) {
        list.emplace_back(std::move(src));
    }
}

template<typename MAP, typename LIST, typename First>
static void for_each_media_l(const MAP &map, LIST &list, const First &first) {
    if (first.empty()) {
        for (auto &pr : map) {
            emplace_back(list, pr.second);
        }
        return;
    }
    auto it = map.find(first);
    if (it != map.end()) {
        emplace_back(list, it->second);
    }
}

void MediaSource::for_each_media(const function<void(const Ptr &src)> &cb,
                                 const string &schema,
                                 const string &vhost,
                                 const string &app,
                                 const string &stream) {
    deque<Ptr> src_list;
    {
        lock_guard<recursive_mutex> lock(s_media_source_mtx);
        for_each_media_l(s_media_source_map, src_list, schema, vhost, app, stream);
    }
    for (auto &src : src_list) {
        cb(src);
    }
}

static MediaSource::Ptr find_l(const string &schema, const string &vhost_in, const string &app, const string &id, bool from_mp4) {
    string vhost = vhost_in;
    GET_CONFIG(bool, enableVhost, General::kEnableVhost);
    if(vhost.empty() || !enableVhost){
        vhost = DEFAULT_VHOST;
    }

    if (app.empty() || id.empty()) {
        //如果未指定app与stream id，那么就是遍历而非查找，所以应该返回查找失败
        return nullptr;
    }

    MediaSource::Ptr ret;
    MediaSource::for_each_media([&](const MediaSource::Ptr &src) { ret = std::move(const_cast<MediaSource::Ptr &>(src)); }, schema, vhost, app, id);

    if(!ret && from_mp4 && schema != HLS_SCHEMA){
        //未找到媒体源，则读取mp4创建一个
        //播放hls不触发mp4点播(因为HLS也可以用于录像，不是纯粹的直播)
        ret = MediaSource::createFromMP4(schema, vhost, app, id);
    }
    return ret;
}

static void findAsync_l(const MediaInfo &info, const std::shared_ptr<Session> &session, bool retry,
                        const function<void(const MediaSource::Ptr &src)> &cb){
    auto src = find_l(info.schema, info.vhost, info.app, info.stream, true);
    if (src || !retry) {
        cb(src);
        return;
    }

    GET_CONFIG(int, maxWaitMS, General::kMaxStreamWaitTimeMS);
    void *listener_tag = session.get();
    auto poller = session->getPoller();
    std::shared_ptr<atomic_flag> invoked(new atomic_flag{false});
    auto cb_once = [cb, invoked](const MediaSource::Ptr &src) {
        if (invoked->test_and_set()) {
            //回调已经执行过了
            return;
        }
        cb(src);
    };

    auto on_timeout = poller->doDelayTask(maxWaitMS, [cb_once, listener_tag]() {
        // 最多等待一定时间，如在这个时间内，流还未注册上，则返回空
        NoticeCenter::Instance().delListener(listener_tag, Broadcast::kBroadcastMediaChanged);
        cb_once(nullptr);
        return 0;
    });

    auto cancel_all = [on_timeout, listener_tag]() {
        //取消延时任务，防止多次回调
        on_timeout->cancel();
        //取消媒体注册事件监听
        NoticeCenter::Instance().delListener(listener_tag, Broadcast::kBroadcastMediaChanged);
    };

    weak_ptr<Session> weak_session = session;
    auto on_register = [weak_session, info, cb_once, cancel_all, poller](BroadcastMediaChangedArgs) {
        if (!bRegist ||
            sender.getSchema() != info.schema ||
            !equalMediaTuple(sender.getMediaTuple(), info)) {
            //不是自己感兴趣的事件，忽略之
            return;
        }

        poller->async([weak_session, cancel_all, info, cb_once]() {
            cancel_all();
            if (auto strong_session = weak_session.lock()) {
                //播发器请求的流终于注册上了，切换到自己的线程再回复
                DebugL << "收到媒体注册事件,回复播放器:" << info.getUrl();
                //再找一遍媒体源，一般能找到
                findAsync_l(info, strong_session, false, cb_once);
            }
        }, false);
    };

    //监听媒体注册事件
    NoticeCenter::Instance().addListener(listener_tag, Broadcast::kBroadcastMediaChanged, on_register);

    function<void()> close_player = [cb_once, cancel_all, poller]() {
        poller->async([cancel_all, cb_once]() {
            cancel_all();
            //告诉播放器，流不存在，这样会立即断开播放器
            cb_once(nullptr);
        });
    };
    //广播未找到流,此时可以立即去拉流，这样还来得及
    NOTICE_EMIT(BroadcastNotFoundStreamArgs, Broadcast::kBroadcastNotFoundStream, info, *session, close_player);
}

void MediaSource::findAsync(const MediaInfo &info, const std::shared_ptr<Session> &session, const function<void (const Ptr &)> &cb) {
    return findAsync_l(info, session, true, cb);
}

MediaSource::Ptr MediaSource::find(const string &schema, const string &vhost, const string &app, const string &id, bool from_mp4) {
    return find_l(schema, vhost, app, id, from_mp4);
}

MediaSource::Ptr MediaSource::find(const string &vhost, const string &app, const string &stream_id, bool from_mp4) {
    auto src = MediaSource::find(RTMP_SCHEMA, vhost, app, stream_id, from_mp4);
    if (src) {
        return src;
    }
    src = MediaSource::find(RTSP_SCHEMA, vhost, app, stream_id, from_mp4);
    if (src) {
        return src;
    }
    src = MediaSource::find(TS_SCHEMA, vhost, app, stream_id, from_mp4);
    if (src) {
        return src;
    }
    src = MediaSource::find(FMP4_SCHEMA, vhost, app, stream_id, from_mp4);
    if (src) {
        return src;
    }
    src = MediaSource::find(HLS_SCHEMA, vhost, app, stream_id, from_mp4);
    if (src) {
        return src;
    }
    return MediaSource::find(HLS_FMP4_SCHEMA, vhost, app, stream_id, from_mp4);
}

void MediaSource::emitEvent(bool regist){
    auto listener = _listener.lock();
    if (listener) {
        //触发回调
        listener->onRegist(*this, regist);
    }
    //触发广播
    NOTICE_EMIT(BroadcastMediaChangedArgs, Broadcast::kBroadcastMediaChanged, regist, *this);
    InfoL << (regist ? "媒体注册:" : "媒体注销:") << getUrl();
}

void MediaSource::regist() {
    {
        //减小互斥锁临界区
        lock_guard<recursive_mutex> lock(s_media_source_mtx);
        auto &ref = s_media_source_map[_schema][_tuple.vhost][_tuple.app][_tuple.stream];
        auto src = ref.lock();
        if (src) {
            if (src.get() == this) {
                return;
            }
            //增加判断, 防止当前流已注册时再次注册
            throw std::invalid_argument("media source already existed:" + getUrl());
        }
        ref = shared_from_this();
    }
    emitEvent(true);
}

template<typename MAP, typename First, typename ...KeyTypes>
static bool erase_media_source(bool &hit, const MediaSource *thiz, MAP &map, const First &first, const KeyTypes &...keys) {
    auto it = map.find(first);
    if (it != map.end() && erase_media_source(hit, thiz, it->second, keys...)) {
        map.erase(it);
    }
    return map.empty();
}

template<typename MAP, typename First>
static bool erase_media_source(bool &hit, const MediaSource *thiz, MAP &map, const First &first) {
    auto it = map.find(first);
    if (it != map.end()) {
        auto src = it->second.lock();
        if (!src || src.get() == thiz) {
            //对象已经销毁或者对象就是自己，那么移除之
            map.erase(it);
            hit = true;
        }
    }
    return map.empty();
}

//反注册该源
bool MediaSource::unregist() {
    bool ret = false;
    {
        //减小互斥锁临界区
        lock_guard<recursive_mutex> lock(s_media_source_mtx);
        erase_media_source(ret, this, s_media_source_map, _schema, _tuple.vhost, _tuple.app, _tuple.stream);
    }

    if (ret) {
        emitEvent(false);
    }
    return ret;
}

bool equalMediaTuple(const MediaTuple& a, const MediaTuple& b) {
    return a.vhost == b.vhost && a.app == b.app && a.stream == b.stream;
}
/////////////////////////////////////MediaInfo//////////////////////////////////////

void MediaInfo::parse(const std::string &url_in){
    full_url = url_in;
    auto url = url_in;
    auto pos = url.find("?");
    if (pos != string::npos) {
        params = url.substr(pos + 1);
        url.erase(pos);
    }

    auto schema_pos = url.find("://");
    if (schema_pos != string::npos) {
        schema = url.substr(0, schema_pos);
    } else {
        schema_pos = -3;
    }
    auto split_vec = split(url.substr(schema_pos + 3), "/");
    if (split_vec.size() > 0) {
        splitUrl(split_vec[0], host, port);
        vhost = host;
         if (vhost == "localhost" || isIP(vhost.data())) {
            //如果访问的是localhost或ip，那么则为默认虚拟主机
            vhost = DEFAULT_VHOST;
        }
    }
    if (split_vec.size() > 1) {
        app = split_vec[1];
    }
    if (split_vec.size() > 2) {
        string stream_id;
        for (size_t i = 2; i < split_vec.size(); ++i) {
            stream_id.append(split_vec[i] + "/");
        }
        if (stream_id.back() == '/') {
            stream_id.pop_back();
        }
        stream = stream_id;
    }

    auto kv = Parser::parseArgs(params);
    auto it = kv.find(VHOST_KEY);
    if (it != kv.end()) {
        vhost = it->second;
    }

    GET_CONFIG(bool, enableVhost, General::kEnableVhost);
    if (!enableVhost || vhost.empty()) {
        //如果关闭虚拟主机或者虚拟主机为空，则设置虚拟主机为默认
        vhost = DEFAULT_VHOST;
    }
}

MediaSource::Ptr MediaSource::createFromMP4(const string &schema, const string &vhost, const string &app, const string &stream, const string &file_path , bool check_app){
    GET_CONFIG(string, appName, Record::kAppName);
    if (check_app && app != appName) {
        return nullptr;
    }
#ifdef ENABLE_MP4
    try {
        auto reader = std::make_shared<MP4Reader>(vhost, app, stream, file_path);
        reader->startReadMP4();
        return MediaSource::find(schema, vhost, app, stream);
    } catch (std::exception &ex) {
        WarnL << ex.what();
        return nullptr;
    }
#else
    WarnL << "创建MP4点播失败，请编译时打开\"ENABLE_MP4\"选项";
    return nullptr;
#endif //ENABLE_MP4
}

/////////////////////////////////////MediaSourceEvent//////////////////////////////////////

void MediaSourceEvent::onReaderChanged(MediaSource &sender, int size){
    GET_CONFIG(bool, enable, General::kBroadcastPlayerCountChanged);
    if (enable) {
        NOTICE_EMIT(BroadcastPlayerCountChangedArgs, Broadcast::kBroadcastPlayerCountChanged, sender.getMediaTuple(), sender.totalReaderCount());
    }
    if (size || sender.totalReaderCount()) {
        //还有人观看该视频，不触发关闭事件
        _async_close_timer = nullptr;
        return;
    }
    //没有任何人观看该视频源，表明该源可以关闭了
    GET_CONFIG(string, record_app, Record::kAppName);
    GET_CONFIG(int, stream_none_reader_delay, General::kStreamNoneReaderDelayMS);
    //如果mp4点播, 无人观看时我们强制关闭点播
    bool is_mp4_vod = sender.getMediaTuple().app == record_app;
    weak_ptr<MediaSource> weak_sender = sender.shared_from_this();

    _async_close_timer = std::make_shared<Timer>(stream_none_reader_delay / 1000.0f, [weak_sender, is_mp4_vod]() {
        auto strong_sender = weak_sender.lock();
        if (!strong_sender) {
            //对象已经销毁
            return false;
        }

        if (strong_sender->totalReaderCount()) {
            //还有人观看该视频，不触发关闭事件
            return false;
        }

        if (!is_mp4_vod) {
            auto muxer = strong_sender->getMuxer();
            if (muxer && muxer->getOption().auto_close) {
                // 此流被标记为无人观看自动关闭流
                WarnL << "Auto cloe stream when none reader: " << strong_sender->getUrl();
                strong_sender->close(false);
            } else {
                // 直播时触发无人观看事件，让开发者自行选择是否关闭
                NOTICE_EMIT(BroadcastStreamNoneReaderArgs, Broadcast::kBroadcastStreamNoneReader, *strong_sender);
            }
        } else {
            //这个是mp4点播，我们自动关闭
            WarnL << "MP4点播无人观看,自动关闭:" << strong_sender->getUrl();
            strong_sender->close(false);
        }
        return false;
    }, nullptr);
}

string MediaSourceEvent::getOriginUrl(MediaSource &sender) const {
    return sender.getUrl();
}

MediaOriginType MediaSourceEventInterceptor::getOriginType(MediaSource &sender) const {
    auto listener = _listener.lock();
    if (!listener) {
        return MediaSourceEvent::getOriginType(sender);
    }
    return listener->getOriginType(sender);
}

string MediaSourceEventInterceptor::getOriginUrl(MediaSource &sender) const {
    auto listener = _listener.lock();
    if (!listener) {
        return MediaSourceEvent::getOriginUrl(sender);
    }
    auto ret = listener->getOriginUrl(sender);
    if (!ret.empty()) {
        return ret;
    }
    return MediaSourceEvent::getOriginUrl(sender);
}

std::shared_ptr<SockInfo> MediaSourceEventInterceptor::getOriginSock(MediaSource &sender) const {
    auto listener = _listener.lock();
    if (!listener) {
        return MediaSourceEvent::getOriginSock(sender);
    }
    return listener->getOriginSock(sender);
}

bool MediaSourceEventInterceptor::seekTo(MediaSource &sender, uint32_t stamp) {
    auto listener = _listener.lock();
    if (!listener) {
        return MediaSourceEvent::seekTo(sender, stamp);
    }
    return listener->seekTo(sender, stamp);
}

bool MediaSourceEventInterceptor::pause(MediaSource &sender, bool pause) {
    auto listener = _listener.lock();
    if (!listener) {
        return MediaSourceEvent::pause(sender, pause);
    }
    return listener->pause(sender, pause);
}

bool MediaSourceEventInterceptor::speed(MediaSource &sender, float speed) {
    auto listener = _listener.lock();
    if (!listener) {
        return MediaSourceEvent::speed(sender, speed);
    }
    return listener->speed(sender, speed);
}

bool MediaSourceEventInterceptor::close(MediaSource &sender) {
    auto listener = _listener.lock();
    if (!listener) {
        return MediaSourceEvent::close(sender);
    }
    return listener->close(sender);
}

int MediaSourceEventInterceptor::totalReaderCount(MediaSource &sender) {
    auto listener = _listener.lock();
    if (!listener) {
        return MediaSourceEvent::totalReaderCount(sender);
    }
    return listener->totalReaderCount(sender);
}

void MediaSourceEventInterceptor::onReaderChanged(MediaSource &sender, int size) {
    auto listener = _listener.lock();
    if (!listener) {
        return MediaSourceEvent::onReaderChanged(sender, size);
    }
    listener->onReaderChanged(sender, size);
}

void MediaSourceEventInterceptor::onRegist(MediaSource &sender, bool regist) {
    auto listener = _listener.lock();
    if (!listener) {
        return MediaSourceEvent::onRegist(sender, regist);
    }
    listener->onRegist(sender, regist);
}

float MediaSourceEventInterceptor::getLossRate(MediaSource &sender, TrackType type) {
    auto listener = _listener.lock();
    if (!listener) {
        return MediaSourceEvent::getLossRate(sender, type);
    }
    return listener->getLossRate(sender, type);
}

toolkit::EventPoller::Ptr MediaSourceEventInterceptor::getOwnerPoller(MediaSource &sender) {
    auto listener = _listener.lock();
    if (!listener) {
        return MediaSourceEvent::getOwnerPoller(sender);
    }
    return listener->getOwnerPoller(sender);
}

std::shared_ptr<MultiMediaSourceMuxer> MediaSourceEventInterceptor::getMuxer(MediaSource &sender) const {
    auto listener = _listener.lock();
    if (!listener) {
        return MediaSourceEvent::getMuxer(sender);
    }
    return listener->getMuxer(sender);
}

std::shared_ptr<RtpProcess> MediaSourceEventInterceptor::getRtpProcess(MediaSource &sender) const {
    auto listener = _listener.lock();
    if (!listener) {
        return MediaSourceEvent::getRtpProcess(sender);
    }
    return listener->getRtpProcess(sender);
}

bool MediaSourceEventInterceptor::setupRecord(MediaSource &sender, Recorder::type type, bool start, const string &custom_path, size_t max_second) {
    auto listener = _listener.lock();
    if (!listener) {
        return MediaSourceEvent::setupRecord(sender, type, start, custom_path, max_second);
    }
    return listener->setupRecord(sender, type, start, custom_path, max_second);
}

bool MediaSourceEventInterceptor::isRecording(MediaSource &sender, Recorder::type type) {
    auto listener = _listener.lock();
    if (!listener) {
        return MediaSourceEvent::isRecording(sender, type);
    }
    return listener->isRecording(sender, type);
}

vector<Track::Ptr> MediaSourceEventInterceptor::getMediaTracks(MediaSource &sender, bool trackReady) const {
    auto listener = _listener.lock();
    if (!listener) {
        return MediaSourceEvent::getMediaTracks(sender, trackReady);
    }
    return listener->getMediaTracks(sender, trackReady);
}

void MediaSourceEventInterceptor::startSendRtp(MediaSource &sender, const MediaSourceEvent::SendRtpArgs &args, const std::function<void(uint16_t, const toolkit::SockException &)> cb) {
    auto listener = _listener.lock();
    if (!listener) {
        return MediaSourceEvent::startSendRtp(sender, args, cb);
    }
    listener->startSendRtp(sender, args, cb);
}

bool MediaSourceEventInterceptor::stopSendRtp(MediaSource &sender, const string &ssrc) {
    auto listener = _listener.lock();
    if (!listener) {
        return MediaSourceEvent::stopSendRtp(sender, ssrc);
    }
    return listener->stopSendRtp(sender, ssrc);
}

void MediaSourceEventInterceptor::setDelegate(const std::weak_ptr<MediaSourceEvent> &listener) {
    if (listener.lock().get() == this) {
        throw std::invalid_argument("can not set self as a delegate");
    }
    _listener = listener;
}

std::shared_ptr<MediaSourceEvent> MediaSourceEventInterceptor::getDelegate() const {
    return _listener.lock();
}

/////////////////////////////////////FlushPolicy//////////////////////////////////////

static bool isFlushAble_default(bool is_video, uint64_t last_stamp, uint64_t new_stamp, size_t cache_size) {
    if (new_stamp + 500 < last_stamp) {
        //时间戳回退比较大(可能seek中)，由于rtp中时间戳是pts，是可能存在一定程度的回退的
        return true;
    }

    //时间戳发送变化或者缓存超过1024个,sendmsg接口一般最多只能发送1024个数据包
    return last_stamp != new_stamp || cache_size >= 1024;
}

static bool isFlushAble_merge(bool is_video, uint64_t last_stamp, uint64_t new_stamp, size_t cache_size, int merge_ms) {
    if (new_stamp + 500 < last_stamp) {
        //时间戳回退比较大(可能seek中)，由于rtp中时间戳是pts，是可能存在一定程度的回退的
        return true;
    }

    if (new_stamp > last_stamp + merge_ms) {
        //时间戳增量超过合并写阈值
        return true;
    }

    //缓存数超过1024个,这个逻辑用于避免时间戳异常的流导致的内存暴增问题
    //而且sendmsg接口一般最多只能发送1024个数据包
    return cache_size >= 1024;
}

bool FlushPolicy::isFlushAble(bool is_video, bool is_key, uint64_t new_stamp, size_t cache_size) {
    bool flush_flag = false;
    if (is_key && is_video) {
        //遇到关键帧flush掉前面的数据，确保关键帧为该组数据的第一帧，确保GOP缓存有效
        flush_flag = true;
    } else {
        GET_CONFIG(int, mergeWriteMS, General::kMergeWriteMS);
        if (mergeWriteMS <= 0) {
            //关闭了合并写或者合并写阈值小于等于0
            flush_flag = isFlushAble_default(is_video, _last_stamp[is_video], new_stamp, cache_size);
        } else {
            flush_flag = isFlushAble_merge(is_video, _last_stamp[is_video], new_stamp, cache_size, mergeWriteMS);
        }
    }

    if (flush_flag) {
        _last_stamp[is_video] = new_stamp;
    }
    return flush_flag;
}

} /* namespace mediakit */<|MERGE_RESOLUTION|>--- conflicted
+++ resolved
@@ -55,63 +55,6 @@
 //////////////////////////////////////////////////////////////////////////////////////////////////////////////
 
 ProtocolOption::ProtocolOption() {
-<<<<<<< HEAD
-    GET_CONFIG(int, s_modify_stamp, Protocol::kModifyStamp);
-    GET_CONFIG(bool, s_enabel_audio, Protocol::kEnableAudio);
-    GET_CONFIG(bool, s_add_mute_audio, Protocol::kAddMuteAudio);
-    GET_CONFIG(bool, s_auto_close, Protocol::kAutoClose);
-    GET_CONFIG(uint32_t, s_continue_push_ms, Protocol::kContinuePushMS);
-
-    GET_CONFIG(bool, s_enable_hls, Protocol::kEnableHls);
-    GET_CONFIG(bool, s_enable_hls_fmp4, Protocol::kEnableHlsFmp4);
-    GET_CONFIG(bool, s_enable_mp4, Protocol::kEnableMP4);
-    GET_CONFIG(bool, s_enable_rtsp, Protocol::kEnableRtsp);
-    GET_CONFIG(bool, s_enable_rtmp, Protocol::kEnableRtmp);
-    GET_CONFIG(bool, s_enable_ts, Protocol::kEnableTS);
-    GET_CONFIG(bool, s_enable_fmp4, Protocol::kEnableFMP4);
-    GET_CONFIG(bool, s_enable_rtc, Protocol::kEnableRtc);
-    GET_CONFIG(bool, s_audio_transcode, Protocol::kAudioTranscode);
-    GET_CONFIG(bool, s_rtc_demand, Protocol::kRtcDemand);
-    GET_CONFIG(bool, s_hls_demand, Protocol::kHlsDemand);
-    GET_CONFIG(bool, s_rtsp_demand, Protocol::kRtspDemand);
-    GET_CONFIG(bool, s_rtmp_demand, Protocol::kRtmpDemand);
-    GET_CONFIG(bool, s_ts_demand, Protocol::kTSDemand);
-    GET_CONFIG(bool, s_fmp4_demand, Protocol::kFMP4Demand);
-
-    GET_CONFIG(bool, s_mp4_as_player, Protocol::kMP4AsPlayer);
-    GET_CONFIG(uint32_t, s_mp4_max_second, Protocol::kMP4MaxSecond);
-    GET_CONFIG(string, s_mp4_save_path, Protocol::kMP4SavePath);
-
-    GET_CONFIG(string, s_hls_save_path, Protocol::kHlsSavePath);
-
-    modify_stamp = s_modify_stamp;
-    enable_audio = s_enabel_audio;
-    add_mute_audio = s_add_mute_audio;
-    auto_close = s_auto_close;
-    continue_push_ms = s_continue_push_ms;
-
-    enable_hls = s_enable_hls;
-    enable_hls_fmp4 = s_enable_hls_fmp4;
-    enable_mp4 = s_enable_mp4;
-    enable_rtsp = s_enable_rtsp;
-    enable_rtmp = s_enable_rtmp;
-    enable_ts = s_enable_ts;
-    enable_fmp4 = s_enable_fmp4;
-    enable_rtc = s_enable_rtc;
-    audio_transcode = s_audio_transcode;
-    rtc_demand = s_rtc_demand;
-    hls_demand = s_hls_demand;
-    rtsp_demand = s_rtsp_demand;
-    rtmp_demand = s_rtmp_demand;
-    ts_demand = s_ts_demand;
-    fmp4_demand = s_fmp4_demand;
-
-    mp4_as_player = s_mp4_as_player;
-    mp4_max_second = s_mp4_max_second;
-    mp4_save_path = s_mp4_save_path;
-
-    hls_save_path = s_hls_save_path;
-=======
     mINI ini;
     auto &config = mINI::Instance();
     static auto sz = strlen(Protocol::kFieldName);
@@ -119,7 +62,6 @@
         ini.emplace(it->first.substr(sz), it->second);
     }
     load(ini);
->>>>>>> 3e7e1a31
 }
 
 //////////////////////////////////////////////////////////////////////////////////////////////////////////////
