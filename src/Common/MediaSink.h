﻿/*
 * Copyright (c) 2016-present The ZLMediaKit project authors. All Rights Reserved.
 *
 * This file is part of ZLMediaKit(https://github.com/ZLMediaKit/ZLMediaKit).
 *
 * Use of this source code is governed by MIT-like license that can be found in the
 * LICENSE file in the root of the source tree. All contributing project authors
 * may be found in the AUTHORS file in the root of the source tree.
 */

#ifndef ZLMEDIAKIT_MEDIASINK_H
#define ZLMEDIAKIT_MEDIASINK_H

#include <mutex>
#include <memory>
#include "Util/TimeTicker.h"
#include "Extension/Frame.h"
#include "Extension/Track.h"

namespace mediakit{

class TrackListener {
public:
    virtual ~TrackListener() = default;

    /**
     * 添加track，内部会调用Track的clone方法
     * 只会克隆sps pps这些信息 ，而不会克隆Delegate相关关系
     * @param track
     */
    virtual bool addTrack(const Track::Ptr & track) = 0;

    /**
     * 添加track完毕
     */
    virtual void addTrackCompleted() {};

    /**
     * 重置track
     */
    virtual void resetTracks() {};
};

class MediaSinkInterface : public FrameWriterInterface, public TrackListener {
public:
    using Ptr = std::shared_ptr<MediaSinkInterface>;
};

/**
 * aac静音音频添加器
 */
class MuteAudioMaker : public FrameDispatcher, public CodecInfo {
public:
    using Ptr = std::shared_ptr<MuteAudioMaker>;
<<<<<<< HEAD
    MuteAudioMaker(CodecId codec = CodecAAC);
    ~MuteAudioMaker() override = default;
=======
>>>>>>> 3e7e1a31
    bool inputFrame(const Frame::Ptr &frame) override;
    Frame::Ptr makeSlienceFrame(int64_t dts);
    CodecId getCodecId() const override { return _codec; }
private:
<<<<<<< HEAD
    CodecId _codec;
    int _frame_ms = 0;
=======
    int _track_index = -1;
>>>>>>> 3e7e1a31
    uint64_t _audio_idx = 0;
};

/**
 * 该类的作用是等待Track ready()返回true也就是就绪后再通知派生类进行下一步的操作
 * 目的是输入Frame前由Track截取处理下，以便获取有效的信息（譬如sps pps aa_cfg）
 */
class MediaSink : public MediaSinkInterface, public TrackSource{
public:
    using Ptr = std::shared_ptr<MediaSink>;
    /**
     * 输入frame
     * @param frame
     */
    bool inputFrame(const Frame::Ptr &frame) override;

    /**
     * 添加track，内部会调用Track的clone方法
     * 只会克隆sps pps这些信息 ，而不会克隆Delegate相关关系
     * @param track
     */
    bool addTrack(const Track::Ptr & track) override;

    /**
     * 添加Track完毕，如果是单Track，会最多等待3秒才会触发onAllTrackReady
     * 这样会增加生成流的延时，如果添加了音视频双Track，那么可以不调用此方法
     * 否则为了降低流注册延时，请手动调用此方法
     */
    void addTrackCompleted() override;

    /**
     * 设置最大track数，取值范围>=1；该方法与addTrackCompleted类型；
     * 在设置单track时，可以加快媒体注册速度
     */
    void setMaxTrackCount(size_t i);

    /**
     * 重置track
     */
    void resetTracks() override;

    /**
     * 获取所有Track
     * @param trackReady 是否获取已经准备好的Track
     */
    std::vector<Track::Ptr> getTracks(bool trackReady = true) const override;

    /**
     * 判断是否已经触发onAllTrackReady事件
     */
    bool isAllTrackReady() const;

    /**
     * 设置是否开启音频
     */
    void enableAudio(bool flag);

    /**
     * 设置单音频
     */
    void setOnlyAudio();

    /**
     * 设置是否开启添加静音音频
     */
    void enableMuteAudio(bool flag);
    bool hasMuteAudio() const { return _mute_audio_maker != nullptr; }
    bool isMuteCodec(CodecId codec) const {
        return _mute_audio_maker && codec == _mute_audio_maker->getCodecId();
    }
    /**
     * 是否有视频track
     */
    bool haveVideo() const;

protected:
    /**
     * 某track已经准备好，其ready()状态返回true，
     * 此时代表可以获取其例如sps pps等相关信息了
     * @param track
     */
    virtual bool onTrackReady(const Track::Ptr & track) { return false; };

    /**
     * 所有Track已经准备好，
     */
    virtual void onAllTrackReady() {};

    /**
     * 某Track输出frame，在onAllTrackReady触发后才会调用此方法
     * @param frame
     */
    virtual bool onTrackFrame(const Frame::Ptr &frame) { return false; };

private:
    /**
     * 触发onAllTrackReady事件
     */
    void emitAllTrackReady();

    /**
     * 检查track是否准备完毕
     */
    void checkTrackIfReady();
    void onAllTrackReady_l();
    /**
     * 添加aac静音轨道
     */
    bool addMuteAudioTrack();

private:
    bool _audio_add = false;
    bool _have_video = false;
    bool _enable_audio = true;
    bool _only_audio = false;
    bool _add_mute_audio = true;
    bool _all_track_ready = false;
    size_t _max_track_size = 2;

    toolkit::Ticker _ticker;
    MuteAudioMaker::Ptr _mute_audio_maker;

    std::unordered_map<int, toolkit::List<Frame::Ptr> > _frame_unread;
    std::unordered_map<int, std::function<void()> > _track_ready_callback;
    std::unordered_map<int, std::pair<Track::Ptr, bool/*got frame*/> > _track_map;
};


class MediaSinkDelegate : public MediaSink {
public:
    /**
     * 设置track监听器
     */
    void setTrackListener(TrackListener *listener);

protected:
    void resetTracks() override;
    bool onTrackReady(const Track::Ptr & track) override;
    void onAllTrackReady() override;

private:
    TrackListener *_listener = nullptr;
};

class Demuxer : protected TrackListener, public TrackSource {
public:
    void setTrackListener(TrackListener *listener, bool wait_track_ready = false);
    std::vector<Track::Ptr> getTracks(bool trackReady = true) const override;

protected:
    bool addTrack(const Track::Ptr &track) override;
    void addTrackCompleted() override;
    void resetTracks() override;

private:
    MediaSink::Ptr _sink;
    TrackListener *_listener = nullptr;
    std::vector<Track::Ptr> _origin_track;
};

}//namespace mediakit

#endif //ZLMEDIAKIT_MEDIASINK_H<|MERGE_RESOLUTION|>--- conflicted
+++ resolved
@@ -52,21 +52,15 @@
 class MuteAudioMaker : public FrameDispatcher, public CodecInfo {
 public:
     using Ptr = std::shared_ptr<MuteAudioMaker>;
-<<<<<<< HEAD
     MuteAudioMaker(CodecId codec = CodecAAC);
     ~MuteAudioMaker() override = default;
-=======
->>>>>>> 3e7e1a31
     bool inputFrame(const Frame::Ptr &frame) override;
     Frame::Ptr makeSlienceFrame(int64_t dts);
     CodecId getCodecId() const override { return _codec; }
 private:
-<<<<<<< HEAD
+    int _track_index = -1;
     CodecId _codec;
     int _frame_ms = 0;
-=======
-    int _track_index = -1;
->>>>>>> 3e7e1a31
     uint64_t _audio_idx = 0;
 };
 
