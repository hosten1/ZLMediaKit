--- conflicted
+++ resolved
@@ -83,12 +83,9 @@
 const string kWaitTrackReadyMS = GENERAL_FIELD "wait_track_ready_ms";
 const string kWaitAddTrackMS = GENERAL_FIELD "wait_add_track_ms";
 const string kUnreadyFrameCache = GENERAL_FIELD "unready_frame_cache";
-<<<<<<< HEAD
+const string kBroadcastPlayerCountChanged = GENERAL_FIELD "broadcast_player_count_changed";
 const string kOpusBitrate = GENERAL_FIELD"opusBitrate";
 const string kAacBitrate = GENERAL_FIELD"aacBitrate";
-=======
-const string kBroadcastPlayerCountChanged = GENERAL_FIELD "broadcast_player_count_changed";
->>>>>>> 3e7e1a31
 
 static onceToken token([]() {
     mINI::Instance()[kFlowThreshold] = 1024;
@@ -111,37 +108,6 @@
 } // namespace General
 
 namespace Protocol {
-<<<<<<< HEAD
-#define PROTOCOL_FIELD "protocol."
-const string kModifyStamp = PROTOCOL_FIELD "modify_stamp";
-const string kEnableAudio = PROTOCOL_FIELD "enable_audio";
-const string kAddMuteAudio = PROTOCOL_FIELD "add_mute_audio";
-const string kAutoClose = PROTOCOL_FIELD "auto_close";
-const string kContinuePushMS = PROTOCOL_FIELD "continue_push_ms";
-
-const string kEnableHls = PROTOCOL_FIELD "enable_hls";
-const string kEnableHlsFmp4 = PROTOCOL_FIELD "enable_hls_fmp4";
-const string kEnableMP4 = PROTOCOL_FIELD "enable_mp4";
-const string kEnableRtsp = PROTOCOL_FIELD "enable_rtsp";
-const string kEnableRtmp = PROTOCOL_FIELD "enable_rtmp";
-const string kEnableTS = PROTOCOL_FIELD "enable_ts";
-const string kEnableFMP4 = PROTOCOL_FIELD "enable_fmp4";
-const string kEnableRtc = PROTOCOL_FIELD "enable_rtc";
-const string kAudioTranscode = PROTOCOL_FIELD "audio_transcode";
-
-const string kMP4AsPlayer = PROTOCOL_FIELD "mp4_as_player";
-const string kMP4MaxSecond = PROTOCOL_FIELD "mp4_max_second";
-const string kMP4SavePath = PROTOCOL_FIELD "mp4_save_path";
-
-const string kHlsSavePath = PROTOCOL_FIELD "hls_save_path";
-
-const string kRtcDemand = PROTOCOL_FIELD "rtc_demand";
-const string kHlsDemand = PROTOCOL_FIELD "hls_demand";
-const string kRtspDemand = PROTOCOL_FIELD "rtsp_demand";
-const string kRtmpDemand = PROTOCOL_FIELD "rtmp_demand";
-const string kTSDemand = PROTOCOL_FIELD "ts_demand";
-const string kFMP4Demand = PROTOCOL_FIELD "fmp4_demand";
-=======
 const string kModifyStamp = string(kFieldName) + "modify_stamp";
 const string kEnableAudio = string(kFieldName) + "enable_audio";
 const string kAddMuteAudio = string(kFieldName) + "add_mute_audio";
@@ -156,6 +122,8 @@
 const string kEnableRtmp = string(kFieldName) + "enable_rtmp";
 const string kEnableTS = string(kFieldName) + "enable_ts";
 const string kEnableFMP4 = string(kFieldName) + "enable_fmp4";
+const string kEnableRtc = string(kFieldName) + "enable_rtc";
+const string kAudioTranscode = string(kFieldName) + "audio_transcode";
 
 const string kMP4AsPlayer = string(kFieldName) + "mp4_as_player";
 const string kMP4MaxSecond = string(kFieldName) + "mp4_max_second";
@@ -168,8 +136,7 @@
 const string kRtmpDemand = string(kFieldName) + "rtmp_demand";
 const string kTSDemand = string(kFieldName) + "ts_demand";
 const string kFMP4Demand = string(kFieldName) + "fmp4_demand";
->>>>>>> 3e7e1a31
-
+const string kRtcDemand = string(kFieldName) + "rtc_demand";
 static onceToken token([]() {
     mINI::Instance()[kModifyStamp] = (int)ProtocolOption::kModifyStampRelative;
     mINI::Instance()[kEnableAudio] = 1;
