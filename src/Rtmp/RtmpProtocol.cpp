﻿/*
 * Copyright (c) 2016-present The ZLMediaKit project authors. All Rights Reserved.
 *
 * This file is part of ZLMediaKit(https://github.com/ZLMediaKit/ZLMediaKit).
 *
 * Use of this source code is governed by MIT-like license that can be found in the
 * LICENSE file in the root of the source tree. All contributing project authors
 * may be found in the AUTHORS file in the root of the source tree.
 */

#include <algorithm>
#include "RtmpProtocol.h"
#include "Rtmp/utils.h"
#include "RtmpMediaSource.h"
#include "Util/util.h"

using namespace std;
using namespace toolkit;

#define C1_DIGEST_SIZE 32
#define C1_KEY_SIZE 128
#define C1_SCHEMA_SIZE 764
#define C1_HANDSHARK_SIZE (RANDOM_LEN + 8)
#define C1_FPKEY_SIZE 30
#define S1_FMS_KEY_SIZE 36
#define S2_FMS_KEY_SIZE 68
#define C1_OFFSET_SIZE 4

#ifdef ENABLE_OPENSSL
#include "Util/SSLBox.h"
#include <openssl/hmac.h>
#include <openssl/opensslv.h>

static string openssl_HMACsha256(const void *key, size_t key_len, const void *data, size_t data_len){
    std::shared_ptr<char> out(new char[32], [](char *ptr) { delete[] ptr; });
    unsigned int out_len;

#if defined(OPENSSL_VERSION_NUMBER) && (OPENSSL_VERSION_NUMBER > 0x10100000L)
    //openssl 1.1.0新增api，老版本api作废
    HMAC_CTX *ctx = HMAC_CTX_new();
    HMAC_CTX_reset(ctx);
    HMAC_Init_ex(ctx, key, (int)key_len, EVP_sha256(), NULL);
    HMAC_Update(ctx, (unsigned char*)data, data_len);
    HMAC_Final(ctx, (unsigned char *)out.get(), &out_len);
    HMAC_CTX_reset(ctx);
    HMAC_CTX_free(ctx);
#else
    HMAC_CTX ctx;
    HMAC_CTX_init(&ctx);
    HMAC_Init_ex(&ctx, key, key_len, EVP_sha256(), NULL);
    HMAC_Update(&ctx, (unsigned char*)data, data_len);
    HMAC_Final(&ctx, (unsigned char *)out.get(), &out_len);
    HMAC_CTX_cleanup(&ctx);
#endif //defined(OPENSSL_VERSION_NUMBER) && (OPENSSL_VERSION_NUMBER > 0x10100000L)
    return string(out.get(),out_len);
}
#endif //ENABLE_OPENSSL

namespace mediakit {

RtmpProtocol::RtmpProtocol() {
    _packet_pool.setSize(64);
    _next_step_func = [this](const char *data, size_t len) {
        return handle_C0C1(data, len);
    };
}

RtmpProtocol::~RtmpProtocol() {
    reset();
}

void RtmpProtocol::reset() {
    ////////////ChunkSize////////////
    _chunk_size_in = DEFAULT_CHUNK_LEN;
    _chunk_size_out = DEFAULT_CHUNK_LEN;
    ////////////Acknowledgement////////////
    _bytes_sent = 0;
    _bytes_sent_last = 0;
    _windows_size = 0;
    ///////////PeerBandwidth///////////
    _bandwidth = 2500000;
    _band_limit_type = 2;
    ////////////Chunk////////////
    _map_chunk_data.clear();
    _now_stream_index = 0;
    _now_chunk_id = 0;
    //////////Invoke Request//////////
    _send_req_id = 0;
    //////////Rtmp parser//////////
    HttpRequestSplitter::reset();
    _stream_index = STREAM_CONTROL;
    _next_step_func = [this](const char *data, size_t len) {
        return handle_C0C1(data, len);
    };
}

void RtmpProtocol::sendAcknowledgement(uint32_t size) {
    size = htonl(size);
    std::string acknowledgement((char *) &size, 4);
    sendRequest(MSG_ACK, acknowledgement);
}

void RtmpProtocol::sendAcknowledgementSize(uint32_t size) {
    size = htonl(size);
    std::string set_windowSize((char *) &size, 4);
    sendRequest(MSG_WIN_SIZE, set_windowSize);
}

void RtmpProtocol::sendPeerBandwidth(uint32_t size) {
    size = htonl(size);
    std::string set_peerBandwidth((char *) &size, 4);
    set_peerBandwidth.push_back((char) 0x02);
    sendRequest(MSG_SET_PEER_BW, set_peerBandwidth);
}

void RtmpProtocol::sendChunkSize(uint32_t size) {
    uint32_t len = htonl(size);
    std::string set_chunk((char *) &len, 4);
    sendRequest(MSG_SET_CHUNK, set_chunk);
    _chunk_size_out = size;
}

void RtmpProtocol::sendPingRequest(uint32_t stamp) {
    sendUserControl(CONTROL_PING_REQUEST, stamp);
}

void RtmpProtocol::sendPingResponse(uint32_t time_stamp) {
    sendUserControl(CONTROL_PING_RESPONSE, time_stamp);
}

void RtmpProtocol::sendSetBufferLength(uint32_t stream_index, uint32_t len) {
    std::string control;
    stream_index = htonl(stream_index);
    control.append((char *) &stream_index, 4);

    len = htonl(len);
    control.append((char *) &len, 4);
    sendUserControl(CONTROL_SETBUFFER, control);
}

void RtmpProtocol::sendUserControl(uint16_t event_type, uint32_t event_data) {
    std::string control;
    event_type = htons(event_type);
    control.append((char *) &event_type, 2);

    event_data = htonl(event_data);
    control.append((char *) &event_data, 4);
    sendRequest(MSG_USER_CONTROL, control);
}

void RtmpProtocol::sendUserControl(uint16_t event_type, const string &event_data) {
    std::string control;
    event_type = htons(event_type);
    control.append((char *) &event_type, 2);
    control.append(event_data);
    sendRequest(MSG_USER_CONTROL, control);
}

void RtmpProtocol::sendResponse(int type, const string &str) {
    if(!_data_started && (type == MSG_DATA)){
        _data_started =  true;
    }
    sendRtmp(type, _now_stream_index, str, 0, _data_started ? CHUNK_CLIENT_REQUEST_AFTER : CHUNK_CLIENT_REQUEST_BEFORE);
}

void RtmpProtocol::sendInvoke(const string &cmd, const AMFValue &val) {
    AMFEncoder enc;
    enc << cmd << ++_send_req_id << val;
    sendRequest(MSG_CMD, enc.data());
}

void RtmpProtocol::sendRequest(int cmd, const string& str) {
    if (cmd <= MSG_SET_PEER_BW) {
        // 若 cmd 属于 Protocol Control Messages ，则应使用 chunk id 2 发送
        sendRtmp(cmd, _stream_index, str, 0, CHUNK_NETWORK);
    } else {
        // 否则使用 chunk id 发送(任意值3-128，参见 obs 及 ffmpeg 选取 3)
        sendRtmp(cmd, _stream_index, str, 0, CHUNK_SYSTEM);
    }
}

class BufferPartial : public Buffer {
public:
    BufferPartial(const Buffer::Ptr &buffer, size_t offset, size_t size) {
        _buffer = buffer;
        _data = buffer->data() + offset;
        _size = size;
    }

    char *data() const override {
        return _data;
    }

    size_t size() const override{
        return _size;
    }

private:
    char *_data;
    size_t _size;
    Buffer::Ptr _buffer;
};

void RtmpProtocol::sendRtmp(uint8_t type, uint32_t stream_index, const std::string &buffer, uint32_t stamp, int chunk_id) {
    sendRtmp(type, stream_index, std::make_shared<BufferString>(buffer), stamp, chunk_id);
}

void RtmpProtocol::sendRtmp(uint8_t type, uint32_t stream_index, const Buffer::Ptr &buf, uint32_t stamp, int chunk_id){
    if (chunk_id < 2 || chunk_id > 63) {
        auto strErr = StrPrinter << "不支持发送该类型的块流 ID:" << chunk_id << endl;
        throw std::runtime_error(strErr);
    }
    //是否有扩展时间戳
    bool ext_stamp = stamp >= 0xFFFFFF;

    //rtmp头
    BufferRaw::Ptr buffer_header = obtainBuffer();
    buffer_header->setCapacity(sizeof(RtmpHeader));
    buffer_header->setSize(sizeof(RtmpHeader));
    //对rtmp头赋值，如果使用整形赋值，在arm android上可能由于数据对齐导致总线错误的问题
    RtmpHeader *header = (RtmpHeader *) buffer_header->data();
    header->fmt = 0;
    header->chunk_id = chunk_id;
    header->type_id = type;
    set_be24(header->time_stamp, ext_stamp ? 0xFFFFFF : stamp);
    set_be24(header->body_size, (uint32_t)buf->size());
    set_le32(header->stream_index, stream_index);
    //发送rtmp头
    onSendRawData(std::move(buffer_header));

    //扩展时间戳字段
    BufferRaw::Ptr buffer_ext_stamp;
    if (ext_stamp) {
        //生成扩展时间戳
        buffer_ext_stamp = obtainBuffer();
        buffer_ext_stamp->setCapacity(4);
        buffer_ext_stamp->setSize(4);
        set_be32(buffer_ext_stamp->data(), stamp);
    }

    //生成一个字节的flag，标明是什么chunkId
    BufferRaw::Ptr buffer_flags = obtainBuffer();
    buffer_flags->setCapacity(1);
    buffer_flags->setSize(1);
    header = (RtmpHeader *) buffer_flags->data();
    header->fmt = 3;
    header->chunk_id = chunk_id;

    size_t offset = 0;
    size_t totalSize = sizeof(RtmpHeader);
    while (offset < buf->size()) {
        if (offset) {
            onSendRawData(buffer_flags);
            totalSize += 1;
        }
        if (ext_stamp) {
            //扩展时间戳
            onSendRawData(buffer_ext_stamp);
            totalSize += 4;
        }
        size_t chunk = min(_chunk_size_out, buf->size() - offset);
        onSendRawData(std::make_shared<BufferPartial>(buf, offset, chunk));
        totalSize += chunk;
        offset += chunk;
    }
    _bytes_sent += (uint32_t)totalSize;
    if (_windows_size > 0 && _bytes_sent - _bytes_sent_last >= _windows_size) {
        _bytes_sent_last = _bytes_sent;
        sendAcknowledgement(_bytes_sent);
    }
}

void RtmpProtocol::onParseRtmp(const char *data, size_t size) {
    input(data, size);
}

const char *RtmpProtocol::onSearchPacketTail(const char *data,size_t len){
    //移动拷贝提高性能
    auto next_step_func(std::move(_next_step_func));
    //执行下一步
    auto ret = next_step_func(data, len);
    if (!_next_step_func) {
        //为设置下一步，恢复之
        next_step_func.swap(_next_step_func);
    }
    return ret;
}

////for client////
void RtmpProtocol::startClientSession(const function<void()> &func, bool complex) {
    //发送 C0C1
    char handshake_head = HANDSHAKE_PLAINTEXT;
    onSendRawData(obtainBuffer(&handshake_head, 1));
    RtmpHandshake c1(0);
    if (complex) {
        c1.create_complex_c0c1();
    }
    onSendRawData(obtainBuffer((char *) (&c1), sizeof(c1)));
    _next_step_func = [this, func](const char *data, size_t len) {
        //等待 S0+S1+S2
        return handle_S0S1S2(data, len, func);
    };
}

const char* RtmpProtocol::handle_S0S1S2(const char *data, size_t len, const function<void()> &func) {
    if (len < 1 + 2 * C1_HANDSHARK_SIZE) {
        //数据不够
        return nullptr;
    }
    if (data[0] != HANDSHAKE_PLAINTEXT) {
        throw std::runtime_error("only plaintext[0x03] handshake supported");
    }
    //发送 C2
    const char *pcC2 = data + 1;
    onSendRawData(obtainBuffer(pcC2, C1_HANDSHARK_SIZE));
    //握手结束
    _next_step_func = [this](const char *data, size_t len) {
        //握手结束并且开始进入解析命令模式
        return handle_rtmp(data, len);
    };
    func();
    return data + 1 + 2 * C1_HANDSHARK_SIZE;
}

////for server ////
const char * RtmpProtocol::handle_C0C1(const char *data, size_t len) {
    if (len < 1 + C1_HANDSHARK_SIZE) {
        //need more data!
        return nullptr;
    }
    if (data[0] != HANDSHAKE_PLAINTEXT) {
        throw std::runtime_error("only plaintext[0x03] handshake supported");
    }
    if (memcmp(data + 5, "\x00\x00\x00\x00", 4) == 0) {
        //simple handsharke
        handle_C1_simple(data);
    } else {
#ifdef ENABLE_OPENSSL
        //complex handsharke
        handle_C1_complex(data);
#else
        WarnL << "未打开ENABLE_OPENSSL宏，复杂握手采用简单方式处理，flash播放器可能无法播放！";
        handle_C1_simple(data);
#endif//ENABLE_OPENSSL
    }
    return data + 1 + C1_HANDSHARK_SIZE;
}

void RtmpProtocol::handle_C1_simple(const char *data){
    //发送S0
    char handshake_head = HANDSHAKE_PLAINTEXT;
    onSendRawData(obtainBuffer(&handshake_head, 1));
    //发送S1
    RtmpHandshake s1(0);
    onSendRawData(obtainBuffer((char *) &s1, C1_HANDSHARK_SIZE));
    //发送S2
    onSendRawData(obtainBuffer(data + 1, C1_HANDSHARK_SIZE));
    //等待C2
    _next_step_func = [this](const char *data, size_t len) {
        //握手结束并且开始进入解析命令模式
        return handle_C2(data, len);
    };
}

#ifdef ENABLE_OPENSSL
void RtmpProtocol::handle_C1_complex(const char *data){
    //参考自:http://blog.csdn.net/win_lin/article/details/13006803
    //skip c0,time,version
    const char *c1_start = data + 1;
    const char *schema_start = c1_start + 8;
    char *digest_start;
    try {
        /* c1s1 schema0
        time: 4bytes
        version: 4bytes
        key: 764bytes
        digest: 764bytes
         */
        auto digest = get_C1_digest((uint8_t *) schema_start + C1_SCHEMA_SIZE, &digest_start);
        string c1_joined(c1_start, C1_HANDSHARK_SIZE);
        c1_joined.erase(digest_start - c1_start, C1_DIGEST_SIZE);
        check_C1_Digest(digest, c1_joined);

        send_complex_S0S1S2(0, digest);
//		InfoL << "schema0";
    } catch (std::exception &) {
        //貌似flash从来都不用schema1
//		WarnL << "try rtmp complex schema0 failed:" <<  ex.what();
        try {
            /* c1s1 schema1
            time: 4bytes
            version: 4bytes
            digest: 764bytes
            key: 764bytes
             */
            auto digest = get_C1_digest((uint8_t *) schema_start, &digest_start);
            string c1_joined(c1_start, C1_HANDSHARK_SIZE);
            c1_joined.erase(digest_start - c1_start, C1_DIGEST_SIZE);
            check_C1_Digest(digest, c1_joined);

            send_complex_S0S1S2(1, digest);
//			InfoL << "schema1";
        } catch (std::exception &) {
//			WarnL << "try rtmp complex schema1 failed:" <<  ex.what();
            handle_C1_simple(data);
        }
    }
}

#if !defined(u_int8_t)
#define u_int8_t unsigned char
#endif // !defined(u_int8_t)

static u_int8_t FMSKey[] = {
    0x47, 0x65, 0x6e, 0x75, 0x69, 0x6e, 0x65, 0x20,
    0x41, 0x64, 0x6f, 0x62, 0x65, 0x20, 0x46, 0x6c,
    0x61, 0x73, 0x68, 0x20, 0x4d, 0x65, 0x64, 0x69,
    0x61, 0x20, 0x53, 0x65, 0x72, 0x76, 0x65, 0x72,
    0x20, 0x30, 0x30, 0x31, // Genuine Adobe Flash Media Server 001
    0xf0, 0xee, 0xc2, 0x4a, 0x80, 0x68, 0xbe, 0xe8,
    0x2e, 0x00, 0xd0, 0xd1, 0x02, 0x9e, 0x7e, 0x57,
    0x6e, 0xec, 0x5d, 0x2d, 0x29, 0x80, 0x6f, 0xab,
    0x93, 0xb8, 0xe6, 0x36, 0xcf, 0xeb, 0x31, 0xae
}; // 68

static u_int8_t FPKey[] = {
    0x47, 0x65, 0x6E, 0x75, 0x69, 0x6E, 0x65, 0x20,
    0x41, 0x64, 0x6F, 0x62, 0x65, 0x20, 0x46, 0x6C,
    0x61, 0x73, 0x68, 0x20, 0x50, 0x6C, 0x61, 0x79,
    0x65, 0x72, 0x20, 0x30, 0x30, 0x31, // Genuine Adobe Flash Player 001
    0xF0, 0xEE, 0xC2, 0x4A, 0x80, 0x68, 0xBE, 0xE8,
    0x2E, 0x00, 0xD0, 0xD1, 0x02, 0x9E, 0x7E, 0x57,
    0x6E, 0xEC, 0x5D, 0x2D, 0x29, 0x80, 0x6F, 0xAB,
    0x93, 0xB8, 0xE6, 0x36, 0xCF, 0xEB, 0x31, 0xAE
}; // 62

void RtmpProtocol::check_C1_Digest(const string &digest,const string &data){
    auto sha256 = openssl_HMACsha256(FPKey, C1_FPKEY_SIZE, data.data(), data.size());
    if (sha256 != digest) {
        throw std::runtime_error("digest mismatched");
    } else {
        InfoL << "check rtmp complex handshark success!";
    }
}

string RtmpProtocol::get_C1_digest(const uint8_t *ptr,char **digestPos){
    /* 764bytes digest结构
    offset: 4bytes
    random-data: (offset)bytes
    digest-data: 32bytes
    random-data: (764-4-offset-32)bytes
     */
    int offset = 0;
    for (int i = 0; i < C1_OFFSET_SIZE; ++i) {
        offset += ptr[i];
    }
    offset %= (C1_SCHEMA_SIZE - C1_DIGEST_SIZE - C1_OFFSET_SIZE);
    *digestPos = (char *) ptr + C1_OFFSET_SIZE + offset;
    string digest(*digestPos, C1_DIGEST_SIZE);
    //DebugL << "digest offset:" << offset << ",digest:" << hexdump(digest.data(),digest.size());
    return digest;
}

string RtmpProtocol::get_C1_key(const uint8_t *ptr){
    /* 764bytes key结构
    random-data: (offset)bytes
    key-data: 128bytes
    random-data: (764-offset-128-4)bytes
    offset: 4bytes
     */
    int offset = 0;
    for (int i = C1_SCHEMA_SIZE - C1_OFFSET_SIZE; i < C1_SCHEMA_SIZE; ++i) {
        offset += ptr[i];
    }
    offset %= (C1_SCHEMA_SIZE - C1_KEY_SIZE - C1_OFFSET_SIZE);
    string key((char *) ptr + offset, C1_KEY_SIZE);
    //DebugL << "key offset:" << offset << ",key:" << hexdump(key.data(),key.size());
    return key;
}

void RtmpProtocol::send_complex_S0S1S2(int schemeType,const string &digest){
    //S1S2计算参考自:https://github.com/hitYangfei/golang/blob/master/rtmpserver.go
    //发送S0
    char handshake_head = HANDSHAKE_PLAINTEXT;
    onSendRawData(obtainBuffer(&handshake_head, 1));
    //S1
    RtmpHandshake s1(0);
    memcpy(s1.zero, "\x04\x05\x00\x01", 4);
    char *digestPos;
    if (schemeType == 0) {
        /* c1s1 schema0
        time: 4bytes
        version: 4bytes
        key: 764bytes
        digest: 764bytes
         */
        get_C1_digest(s1.random + C1_SCHEMA_SIZE, &digestPos);
    } else {
        /* c1s1 schema1
        time: 4bytes
        version: 4bytes
        digest: 764bytes
        key: 764bytes
         */
        get_C1_digest(s1.random, &digestPos);
    }
    char *s1_start = (char *) &s1;
    string s1_joined(s1_start, sizeof(s1));
    s1_joined.erase(digestPos - s1_start, C1_DIGEST_SIZE);
    string s1_digest = openssl_HMACsha256(FMSKey, S1_FMS_KEY_SIZE, s1_joined.data(), s1_joined.size());
    memcpy(digestPos, s1_digest.data(), s1_digest.size());
    onSendRawData(obtainBuffer((char *) &s1, sizeof(s1)));

    //S2
    string s2_key = openssl_HMACsha256(FMSKey, S2_FMS_KEY_SIZE, digest.data(), digest.size());
    RtmpHandshake s2(0);
    s2.random_generate((char *) &s2, 8);
    string s2_digest = openssl_HMACsha256(s2_key.data(), s2_key.size(), &s2, sizeof(s2) - C1_DIGEST_SIZE);
    memcpy((char *) &s2 + C1_HANDSHARK_SIZE - C1_DIGEST_SIZE, s2_digest.data(), C1_DIGEST_SIZE);
    onSendRawData(obtainBuffer((char *) &s2, sizeof(s2)));
    //等待C2
    _next_step_func = [this](const char *data, size_t len) {
        return handle_C2(data, len);
    };
}
#endif //ENABLE_OPENSSL

//发送复杂握手c0c1
void RtmpHandshake::create_complex_c0c1() {
#ifdef ENABLE_OPENSSL
    memcpy(zero, "\x80\x00\x07\x02", 4);
    //digest随机偏移长度
    auto offset_value = rand() % (C1_SCHEMA_SIZE - C1_OFFSET_SIZE - C1_DIGEST_SIZE);
    //设置digest偏移长度
    auto offset_ptr = random + C1_SCHEMA_SIZE;
    offset_ptr[0] = offset_ptr[1] = offset_ptr[2] = offset_value / 4;
    offset_ptr[3] = offset_value - 3 * (offset_value / 4);
    //去除digest后的剩余随机数据
    string str((char *) this, sizeof(*this));
    str.erase(8 + C1_SCHEMA_SIZE + C1_OFFSET_SIZE + offset_value, C1_DIGEST_SIZE);
    //获取摘要
    auto digest_value = openssl_HMACsha256(FPKey, C1_FPKEY_SIZE, str.data(), str.size());
    //插入摘要
    memcpy(random + C1_SCHEMA_SIZE + C1_OFFSET_SIZE + offset_value, digest_value.data(), digest_value.size());
#endif
}

const char* RtmpProtocol::handle_C2(const char *data, size_t len) {
    if (len < C1_HANDSHARK_SIZE) {
        //need more data!
        return nullptr;
    }
    _next_step_func = [this](const char *data, size_t len) {
        return handle_rtmp(data, len);
    };

    //握手结束，进入命令模式
    return handle_rtmp(data + C1_HANDSHARK_SIZE, len - C1_HANDSHARK_SIZE);
}

static constexpr size_t HEADER_LENGTH[] = {12, 8, 4, 1};

const char* RtmpProtocol::handle_rtmp(const char *data, size_t len) {
    auto ptr = data;
    while (len) {
        size_t offset = 0;
        auto header = (RtmpHeader *) ptr;
        auto header_len = HEADER_LENGTH[header->fmt];
        _now_chunk_id = header->chunk_id;
        switch (_now_chunk_id) {
            case 0: {
                //0 值表示二字节形式，并且 ID 范围 64 - 319
                //(第二个字节 + 64)。
                if (len < 2) {
                    //need more data
                    return ptr;
                }
                _now_chunk_id = 64 + (uint8_t) (ptr[1]);
                offset = 1;
                break;
            }

            case 1: {
                //1 值表示三字节形式，并且 ID 范围为 64 - 65599
                //((第三个字节) * 256 + 第二个字节 + 64)。
                if (len < 3) {
                    //need more data
                    return ptr;
                }
                _now_chunk_id = 64 + ((uint8_t) (ptr[2]) << 8) + (uint8_t) (ptr[1]);
                offset = 2;
                break;
            }

            //带有 2 值的块流 ID 被保留，用于下层协议控制消息和命令。
            default : break;
        }

        if (len < header_len + offset) {
            //need more data
            return ptr;
        }
        header = (RtmpHeader *) (ptr + offset);
        auto &pr = _map_chunk_data[_now_chunk_id];
        auto &now_packet = pr.first;
        auto &last_packet = pr.second;
        if (!now_packet) {
            now_packet = RtmpPacket::create();
            if (last_packet) {
                //恢复chunk上下文
                *now_packet = *last_packet;
            }
            //绝对时间戳标记复位
            now_packet->is_abs_stamp = false;
        }
        auto &chunk_data = *now_packet;
        chunk_data.chunk_id = _now_chunk_id;
        switch (header_len) {
            case 12:
                chunk_data.is_abs_stamp = true;
                chunk_data.stream_index = load_le32(header->stream_index);
            case 8:
                chunk_data.body_size = load_be24(header->body_size);
                chunk_data.type_id = header->type_id;
            case 4:
                chunk_data.ts_field = load_be24(header->time_stamp);
        }
<<<<<<< HEAD
=======

>>>>>>> c341f8eb
        auto time_stamp = chunk_data.ts_field;
        if (chunk_data.ts_field == 0xFFFFFF) {
            if (len < header_len + offset + 4) {
                //need more data
                return ptr;
            }
            time_stamp = load_be32(ptr + offset + header_len);
            offset += 4;
        }

        if (chunk_data.body_size < chunk_data.buffer.size()) {
            throw std::runtime_error("非法的bodySize");
        }

        auto more = min(_chunk_size_in, (size_t) (chunk_data.body_size - chunk_data.buffer.size()));
        if (len < header_len + offset + more) {
            //need more data
            return ptr;
        }
        if (more) {
            chunk_data.buffer.append(ptr + header_len + offset, more);
        }
        ptr += header_len + offset + more;
        len -= header_len + offset + more;
        if (chunk_data.buffer.size() == chunk_data.body_size) {
            //frame is ready
            _now_stream_index = chunk_data.stream_index;
            chunk_data.time_stamp = time_stamp + (chunk_data.is_abs_stamp ? 0 : chunk_data.time_stamp);
            //保存chunk上下文
            last_packet = now_packet;
            if (chunk_data.body_size) {
                handle_chunk(std::move(now_packet));
            } else {
                now_packet = nullptr;
            }
        }
    }
    return ptr;
}

void RtmpProtocol::handle_chunk(RtmpPacket::Ptr packet) {
    auto &chunk_data = *packet;
    switch (chunk_data.type_id) {
        case MSG_ACK: {
            if (chunk_data.buffer.size() < 4) {
                throw std::runtime_error("MSG_ACK: Not enough data");
            }
            //auto bytePeerRecv = load_be32(&chunk_data.buffer[0]);
            //TraceL << "MSG_ACK:" << bytePeerRecv;
            break;
        }

        case MSG_SET_CHUNK: {
            if (chunk_data.buffer.size() < 4) {
                throw std::runtime_error("MSG_SET_CHUNK :Not enough data");
            }
            _chunk_size_in = load_be32(&chunk_data.buffer[0]);
            TraceL << "MSG_SET_CHUNK:" << _chunk_size_in;
            break;
        }

        case MSG_USER_CONTROL: {
            //user control message
            if (chunk_data.buffer.size() < 2) {
                throw std::runtime_error("MSG_USER_CONTROL: Not enough data.");
            }
            uint16_t event_type = load_be16(&chunk_data.buffer[0]);
            chunk_data.buffer.erase(0, 2);
            switch (event_type) {
                case CONTROL_PING_REQUEST: {
                    if (chunk_data.buffer.size() < 4) {
                        throw std::runtime_error("CONTROL_PING_REQUEST: Not enough data.");
                    }
                    uint32_t timeStamp = load_be32(&chunk_data.buffer[0]);
                    //TraceL << "CONTROL_PING_REQUEST:" << time_stamp;
                    sendUserControl(CONTROL_PING_RESPONSE, timeStamp);
                    break;
                }

                case CONTROL_PING_RESPONSE: {
                    if (chunk_data.buffer.size() < 4) {
                        throw std::runtime_error("CONTROL_PING_RESPONSE: Not enough data.");
                    }
                    //uint32_t time_stamp = load_be32(&chunk_data.buffer[0]);
                    //TraceL << "CONTROL_PING_RESPONSE:" << time_stamp;
                    break;
                }

                case CONTROL_STREAM_BEGIN: {
                    //开始播放
                    if (chunk_data.buffer.size() < 4) {
                        WarnL << "CONTROL_STREAM_BEGIN: Not enough data:" << chunk_data.buffer.size();
                        break;
                    }
                    uint32_t stream_index = load_be32(&chunk_data.buffer[0]);
                    onStreamBegin(stream_index);
                    TraceL << "CONTROL_STREAM_BEGIN:" << stream_index;
                    break;
                }

                case CONTROL_STREAM_EOF: {
                    //暂停
                    if (chunk_data.buffer.size() < 4) {
                        throw std::runtime_error("CONTROL_STREAM_EOF: Not enough data.");
                    }
                    uint32_t stream_index = load_be32(&chunk_data.buffer[0]);
                    onStreamEof(stream_index);
                    TraceL << "CONTROL_STREAM_EOF:" << stream_index;
                    break;
                }

                case CONTROL_STREAM_DRY: {
                    //停止播放
                    if (chunk_data.buffer.size() < 4) {
                        throw std::runtime_error("CONTROL_STREAM_DRY: Not enough data.");
                    }
                    uint32_t stream_index = load_be32(&chunk_data.buffer[0]);
                    onStreamDry(stream_index);
                    TraceL << "CONTROL_STREAM_DRY:" << stream_index;
                    break;
                }

                default: /*WarnL << "unhandled user control:" << event_type; */ break;
            }
            break;
        }

        case MSG_WIN_SIZE: {
            //如果窗口太小，会导致发送sendAcknowledgement时无限递归：https://github.com/ZLMediaKit/ZLMediaKit/issues/1839
            //窗口太大，也可能导致fms服务器认为播放器心跳超时
            _windows_size = min(max(load_be32(&chunk_data.buffer[0]), 32 * 1024U), 1280 * 1024U);
            TraceL << "MSG_WIN_SIZE:" << _windows_size;
            break;
        }

        case MSG_SET_PEER_BW: {
            _bandwidth = load_be32(&chunk_data.buffer[0]);
            _band_limit_type =  chunk_data.buffer[4];
            TraceL << "MSG_SET_PEER_BW:" << _bandwidth << " " << (int)_band_limit_type;
            break;
        }

        case MSG_AGGREGATE: {
            auto ptr = (uint8_t *) chunk_data.buffer.data();
            auto ptr_tail = ptr + chunk_data.buffer.size();
            uint32_t latest_ts, timestamp;
            timestamp = chunk_data.time_stamp;
            bool first_message = true;
            while (ptr + 8 + 3 < ptr_tail) {
                auto type = *ptr;
                ptr += 1;
                auto size = load_be24(ptr);
                ptr += 3;
                auto ts = load_be24(ptr);
                ptr += 3;
                ts |= (*ptr << 24);
                ptr += 1;
                ptr += 3;
                //参考FFmpeg多拷贝了4个字节
                size += 4;
                if (ptr + size > ptr_tail) {
                    break;
                }
                if (!first_message) {
                    timestamp += ts - latest_ts;
                }
                first_message = false;
                latest_ts = ts;
                auto sub_packet_ptr = RtmpPacket::create();
                auto &sub_packet = *sub_packet_ptr;
                sub_packet.buffer.assign((char *)ptr, size);
                sub_packet.type_id = type;
                sub_packet.body_size = size;
                sub_packet.time_stamp = timestamp;
                sub_packet.stream_index = chunk_data.stream_index;
                sub_packet.chunk_id = chunk_data.chunk_id;
                handle_chunk(std::move(sub_packet_ptr));
                ptr += size;
            }
            break;
        }

        default: {
            _bytes_recv += packet->size();
            if (_windows_size > 0 && _bytes_recv - _bytes_recv_last >= _windows_size) {
                _bytes_recv_last = _bytes_recv;
                sendAcknowledgement(_bytes_recv);
            }
            onRtmpChunk(std::move(packet));
            break;
        }
    }
}

BufferRaw::Ptr RtmpProtocol::obtainBuffer(const void *data, size_t len) {
    auto buffer = _packet_pool.obtain2();
    if (data && len) {
        buffer->assign((const char *) data, len);
    }
    return buffer;
}

} /* namespace mediakit */<|MERGE_RESOLUTION|>--- conflicted
+++ resolved
@@ -625,10 +625,7 @@
             case 4:
                 chunk_data.ts_field = load_be24(header->time_stamp);
         }
-<<<<<<< HEAD
-=======
-
->>>>>>> c341f8eb
+
         auto time_stamp = chunk_data.ts_field;
         if (chunk_data.ts_field == 0xFFFFFF) {
             if (len < header_len + offset + 4) {
